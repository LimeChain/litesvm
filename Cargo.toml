--- conflicted
+++ resolved
@@ -90,13 +90,8 @@
 test-log = "0.2"
 thiserror = "2.0"
 tokio = "1.35"
-<<<<<<< HEAD
-sol-stubs = { path = "/Users/boris/projects/solana/sol-stubs" }
-
-=======
 lite-coverage = { path = "crates/lite-coverage" }
 sol-stubs = { path = "../sol-stubs" }
->>>>>>> 919071d8
 [profile.bench]
 debug = true
 
