[workspace]
resolver = "2"
members = ["crates/*"]
exclude = ["crates/node-litesvm/tests/clock-example"]

[workspace.package]
version = "0.6.1"
edition = "2021"
license = "Apache-2.0"
repository = "https://github.com/LiteSVM/litesvm"
rust-version = "1.86.0"

[workspace.dependencies]
agave-feature-set = "2.3"
agave-precompiles = "2.3"
agave-reserved-account-keys = "2.3"
ansi_term = "0.12"
bincode = "1.3"
criterion = "0.7"
ed25519-dalek = "1.0.1"
indexmap = "2.6"
itertools = "0.14"
libsecp256k1 = "0.6.0"
litesvm = { path = "crates/litesvm", version = "0.6" }
log = "0.4"
napi = { version = "3.2.3", default-features = false }
napi-derive = "3.2.3"
qualifier_attr = "0.2.2"
serde = "1.0"
smallvec = "1.13"
solana-account = "2.2"
solana-address-lookup-table-interface = "2.2"
solana-bpf-loader-program = "2.3"
solana-builtins = "2.3"
solana-clock = "2.2"
solana-compute-budget = "2.3"
solana-compute-budget-instruction = "2.3"
solana-compute-budget-interface = "2.2"
solana-config-interface = "1.0.0"
solana-ed25519-program = "2.2"
solana-epoch-rewards = "2.2"
solana-epoch-schedule = "2.2"
solana-fee = "2.3"
solana-fee-structure = "2.3"
solana-hash = "2.3"
solana-instruction = "2.3"
solana-instructions-sysvar = "2.2"
solana-keypair = "2.2"
solana-last-restart-slot = "2.2"
solana-loader-v3-interface = "5.0"
solana-loader-v4-interface = "2.2"
solana-loader-v4-program = "2.3"
solana-log-collector = "2.3"
solana-message = "2.3"
solana-native-token = "3.0"
solana-nonce = "2.2"
solana-nonce-account = "2.2"
solana-precompile-error = "2.2"
solana-program-error = "2.2"
solana-program-entrypoint = "2.2"
solana-program-option = "2.2"
solana-program-pack = "2.2"
<<<<<<< HEAD
solana-program-runtime = ">=2.2,<=2.2.4"
#solana-program-test = "2.2"
solana-program-test = { git = "https://github.com/LimeChain/program-test.git" }
solana-pubkey = "2.2"
=======
solana-program-runtime = "2.3"
solana-program-test = "2.3"
solana-pubkey = "2.3"
>>>>>>> 903ecceb
solana-rent = "2.2"
solana-runtime-transaction = "2.3"
solana-sdk-ids = "2.2"
solana-secp256k1-program = "2.2"
solana-sha256-hasher = "2.3"
solana-signature = "2.3"
solana-signer = "2.2"
solana-slot-hashes = "2.2"
solana-slot-history = "2.2"
solana-stake-interface = "1.2.1"
solana-svm-callback = "2.3"
solana-svm-transaction = "2.3"
solana-system-interface = "1"
solana-system-program = "2.3"
solana-sysvar = "2.3"
solana-sysvar-id = "2.2"
solana-timings = "2.3"
solana-transaction = "2.2"
solana-transaction-context = "2.3"
solana-transaction-error = "2.2"
solana-vote-program = "2.3"
spl-associated-token-account-client = "2.0"
spl-token = "8.0"
spl-token-2022 = "8.0"
test-log = "0.2"
thiserror = "2.0"
tokio = "1.35"
lite-coverage = { path = "crates/lite-coverage" }
solana-program-stubs = { version = "0.1.0", features = [ "loader_stubs" ] }

[profile.bench]
debug = true

[profile.release]
lto = "fat"
codegen-units = 1
strip = "symbols"

[profile.release.build-override]
opt-level = 3
incremental = false
codegen-units = 1

[workspace.lints.clippy]
result_large_err = "allow"<|MERGE_RESOLUTION|>--- conflicted
+++ resolved
@@ -60,16 +60,9 @@
 solana-program-entrypoint = "2.2"
 solana-program-option = "2.2"
 solana-program-pack = "2.2"
-<<<<<<< HEAD
-solana-program-runtime = ">=2.2,<=2.2.4"
-#solana-program-test = "2.2"
-solana-program-test = { git = "https://github.com/LimeChain/program-test.git" }
-solana-pubkey = "2.2"
-=======
 solana-program-runtime = "2.3"
 solana-program-test = "2.3"
 solana-pubkey = "2.3"
->>>>>>> 903ecceb
 solana-rent = "2.2"
 solana-runtime-transaction = "2.3"
 solana-sdk-ids = "2.2"
