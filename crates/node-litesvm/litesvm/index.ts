import {
  Account,
  AddressAndAccount,
  Clock,
  ComputeBudget,
  EpochRewards,
  EpochSchedule,
  FailedTransactionMetadata,
  FeatureSet,
  SimulatedTransactionInfo as SimulatedTransactionInfoInner,
  LiteSvm as LiteSVMInner,
  Rent,
  SlotHash,
  SlotHistory,
  StakeHistory,
  TransactionMetadata,
} from "./internal";
export {
  Account,
  Clock,
  ComputeBudget,
  EpochRewards,
  EpochSchedule,
  FailedTransactionMetadata,
  FeatureSet,
  InnerInstruction,
  Rent,
  SlotHash,
  SlotHistory,
  SlotHistoryCheck,
  StakeHistory,
  StakeHistoryEntry,
  TransactionMetadata,
  TransactionReturnData,
} from "./internal";
import {
  AccountInfo,
  PublicKey,
  Transaction,
  VersionedTransaction,
} from "@solana/web3.js";

export type AccountInfoBytes = AccountInfo<Uint8Array>;

function toAccountInfo(acc: Account): AccountInfoBytes {
  const owner = new PublicKey(acc.owner());
  return {
    executable: acc.executable(),
    owner,
    lamports: Number(acc.lamports()),
    data: acc.data(),
    rentEpoch: Number(acc.rentEpoch()),
  };
}

function fromAccountInfo(acc: AccountInfoBytes): Account {
  const maybeRentEpoch = acc.rentEpoch;
  const rentEpoch = maybeRentEpoch || 0;
  return new Account(
    BigInt(acc.lamports),
    acc.data,
    acc.owner.toBytes(),
    acc.executable,
    BigInt(rentEpoch)
  );
}

function convertAddressAndAccount(
  val: AddressAndAccount
): [PublicKey, Account] {
  return [new PublicKey(val.address), val.account()];
}

export class SimulatedTransactionInfo {
  constructor(inner: SimulatedTransactionInfoInner) {
    this.inner = inner;
  }
  private inner: SimulatedTransactionInfoInner;
  meta(): TransactionMetadata {
    return this.inner.meta();
  }
  postAccounts(): [PublicKey, Account][] {
    return this.inner.postAccounts().map(convertAddressAndAccount);
  }
}

/**
 * The main class in the litesvm library.
 *
 * Use this to send transactions, query accounts and configure the runtime.
 */
export class LiteSVM {
<<<<<<< HEAD
  /** Create a new LiteSVM instance with standard functionality enabled */
  constructor() {
    const inner = new LiteSVMInner();
    this.inner = inner;
  }
  private inner: LiteSVMInner;

  /** Create a new LiteSVM instance with minimal functionality enabled */
  static default(): LiteSVM {
    const svm = new LiteSVM();
    const inner = LiteSVMInner.default();
    svm.inner = inner;
    return svm;
  }

  /**
   * Set the compute budget
   * @param budget - The new compute budget
   * @returns The modified LiteSVM instance
   */
  withComputeBudget(budget: ComputeBudget): LiteSVM {
    this.inner.setComputeBudget(budget);
    return this;
  }

  /**
   * Enable or disable sigverify
   * @param sigverify - if false, transaction signatures will not be checked.
   * @returns The modified LiteSVM instance
   */
  withSigverify(sigverify: boolean): LiteSVM {
    this.inner.setSigverify(sigverify);
    return this;
  }

  /**
   * Enables or disables transaction blockhash checking.
   * @param check - If false, the blockhash check will be skipped
   * @returns The modified LiteSVM instance
   */
  withBlockhashCheck(check: boolean): LiteSVM {
    this.inner.setBlockhashCheck(check);
    return this;
  }

  /**
   * Sets up the standard sysvars.
   * @returns The modified LiteSVM instance
   */
  withSysvars(): LiteSVM {
    this.inner.setSysvars();
    return this;
  }

  /**
   * Set the FeatureSet used by the VM instance.
   * @param featureSet The FeatureSet to use.
   * @returns The modified LiteSVM instance
   */
  withFeatureSet(featureSet: FeatureSet): LiteSVM {
    this.inner.setFeatureSet(featureSet);
    return this;
  }

  /**
   * Adds the standard builtin programs. Use `withFeatureSet` beforehand to change change what builtins are added.
   * @returns The modified LiteSVM instance
   */
  withBuiltins(): LiteSVM {
    this.inner.setBuiltins();
    return this;
  }

  /**
   * Changes the initial lamports in LiteSVM's airdrop account.
   * @param lamports - The number of lamports to set in the airdrop account
   * @returns The modified LiteSVM instance
   */
  withLamports(lamports: bigint): LiteSVM {
    this.inner.setLamports(lamports);
    return this;
  }

  /**
   * Adds the standard SPL programs.
   * @returns The modified LiteSVM instance
   */
  withSplPrograms(): LiteSVM {
    this.inner.setSplPrograms();
    return this;
  }

  /**
   * Changes the capacity of the transaction history.
   * @param capacity - How many transactions to store in history.
   * Set this to 0 to disable transaction history and allow duplicate transactions.
   * @returns The modified LiteSVM instance
   */
  withTransactionHistory(capacity: bigint): LiteSVM {
    this.inner.setTransactionHistory(capacity);
    return this;
  }

  /**
   * Set a limit for transaction logs, beyond which they will be truncated.
   * @param limit - The limit in bytes. If null, no limit is enforced.
   * @returns The modified LiteSVM instance
   */
  withLogBytesLimit(limit?: bigint): LiteSVM {
    this.inner.setLogBytesLimit(limit);
    return this;
  }

  /**
   * Adds the standard precompiles. Use `withFeatureSet` beforehand to change change what builtins are added.
   * @returns The modified LiteSVM instance
   */
  withPrecompiles(): LiteSVM {
    this.inner.setPrecompiles();
    return this;
  }

  /**
   * Calculates the minimum balance required to make an account with specified data length rent exempt.
   * @param dataLen - The number of bytes in the account.
   * @returns The required balance in lamports
   */
  minimumBalanceForRentExemption(dataLen: bigint): bigint {
    return this.inner.minimumBalanceForRentExemption(dataLen);
  }

  /**
   * Return the account at the given address.
   * If the account is not found, None is returned.
   * @param address - The account address to look up.
   * @returns The account object, if the account exists.
   */
  getAccount(address: PublicKey): AccountInfoBytes | null {
    const inner = this.inner.getAccount(address.toBytes());
    return inner === null ? null : toAccountInfo(inner);
  }

  /**
   * Create or overwrite an account, subverting normal runtime checks.
   *
   * This method exists to make it easier to set up artificial situations
   * that would be difficult to replicate by sending individual transactions.
   * Beware that it can be used to create states that would not be reachable
   * by sending transactions!
   *
   * @param address - The address to write to.
   * @param account - The account object to write.
   */
  setAccount(address: PublicKey, account: AccountInfoBytes) {
    this.inner.setAccount(address.toBytes(), fromAccountInfo(account));
  }

  /**
   * Gets the balance of the provided account address.
   * @param address - The account address.
   * @returns The account's balance in lamports.
   */
  getBalance(address: PublicKey): bigint | null {
    return this.inner.getBalance(address.toBytes());
  }

  /**
   * Gets the latest blockhash.
   * Since LiteSVM doesn't have blocks, this is an arbitrary value controlled by LiteSVM
   * @returns The designated latest blockhash.
   */
  latestBlockhash(): string {
    return this.inner.latestBlockhash();
  }

  /**
   * Gets a transaction from the transaction history.
   * @param signature - The transaction signature bytes
   * @returns The transaction, if it is found in the history.
   */
  getTransaction(
    signature: Uint8Array
  ): TransactionMetadata | FailedTransactionMetadata | null {
    return this.inner.getTransaction(signature);
  }

  /**
   * Airdrops the lamport amount specified to the given address.
   * @param address The airdrop recipient.
   * @param lamports - The amount to airdrop.
   * @returns The transaction result.
   */
  airdrop(
    address: PublicKey,
    lamports: bigint
  ): TransactionMetadata | FailedTransactionMetadata | null {
    return this.inner.airdrop(address.toBytes(), lamports);
  }

  /**
   * Adds an SBF program to the test environment from the file specified.
   * @param programId - The program ID.
   * @param path - The path to the .so file.
   */
  addProgramFromFile(programId: PublicKey, path: string) {
    return this.inner.addProgramFromFile(programId.toBytes(), path);
  }

  /**
   * Adds a SBF avatar (i.e native program) necessary for generating code coverage.
   * @param programs - an array of program names.
   * @param additionalPrograms - an array of additional SBF programs to load.
   * @param payer - payer for the transactions, should be the same as used with the LiteSVM object.
   */
  withCoverage(
    programs: Array<[string, Uint8Array]>,
    additionalPrograms: Array<[string, Uint8Array]>,
    payer: Uint8Array
  ) {
    return this.inner.withCoverage(programs, additionalPrograms, payer);
  }

  /**
   * Adds am SBF program to the test environment.
   * @param programId - The program ID.
   * @param programBytes - The raw bytes of the compiled program.
   */
  addProgram(programId: PublicKey, programBytes: Uint8Array) {
    return this.inner.addProgram(programId.toBytes(), programBytes);
  }

  /**
   * Processes a transaction and returns the result.
   * @param tx - The transaction to send.
   * @returns TransactionMetadata if the transaction succeeds, else FailedTransactionMetadata
   */
  sendTransaction(
    tx: Transaction | VersionedTransaction
  ): TransactionMetadata | FailedTransactionMetadata {
    const internal = this.inner;
    const serialized = tx.serialize({
      requireAllSignatures: true,
      verifySignatures: internal.getSigverify(),
    });

    if (tx instanceof Transaction) {
      return internal.sendLegacyTransaction(serialized);
    } else {
      return internal.sendVersionedTransaction(serialized);
    }
  }

  /**
   * Simulates a transaction
   * @param tx The transaction to simulate
   * @returns SimulatedTransactionInfo if simulation succeeds, else FailedTransactionMetadata
   */
  simulateTransaction(
    tx: Transaction | VersionedTransaction
  ): FailedTransactionMetadata | SimulatedTransactionInfo {
    const internal = this.inner;
    const serialized = tx.serialize({
      requireAllSignatures: true,
      verifySignatures: internal.getSigverify(),
    });
    const inner =
      tx instanceof Transaction
        ? internal.simulateLegacyTransaction(serialized)
        : internal.simulateVersionedTransaction(serialized);
    return inner instanceof FailedTransactionMetadata
      ? inner
      : new SimulatedTransactionInfo(inner);
  }

  /**
   * Expires the current blockhash.
   * The return value of `latestBlockhash()` will be different after calling this.
   */
  expireBlockhash() {
    this.inner.expireBlockhash();
  }

  /**
   * Warps the clock to the specified slot. This is a convenience wrapper
   * around `setClock()`.
   * @param slot - The new slot.
   */
  warpToSlot(slot: bigint) {
    this.inner.warpToSlot(slot);
  }

  /**
   * Get the cluster clock.
   * @returns the clock object.
   */
  getClock(): Clock {
    return this.inner.getClock();
  }

  /**
   * Overwrite the clock sysvar.
   * @param clock - The clock object.
   */
  setClock(clock: Clock) {
    this.inner.setClock(clock);
  }

  /**
   * Get the EpochRewards sysvar.
   * @returns the EpochRewards object.
   */
  getEpochRewards(): EpochRewards {
    return this.inner.getEpochRewards();
  }

  /**
   * Overwrite the EpochRewards sysvar.
   * @param rewards - The EpochRewards object.
   */
  setEpochRewards(rewards: EpochRewards) {
    this.inner.setEpochRewards(rewards);
  }

  /**
   * Get the EpochSchedule sysvar.
   * @returns the EpochSchedule object.
   */
  getEpochSchedule(): EpochSchedule {
    return this.inner.getEpochSchedule();
  }

  /**
   * Overwrite the EpochSchedule sysvar.
   * @param schedule - The EpochSchedule object.
   */
  setEpochSchedule(schedule: EpochSchedule) {
    this.inner.setEpochSchedule(schedule);
  }

  /**
   * Get the last restart slot sysvar.
   * @returns the last restart slot.
   */
  getLastRestartSlot(): bigint {
    return this.inner.getLastRestartSlot();
  }

  /**
   * Overwrite the last restart slot sysvar.
   * @param slot - The last restart slot.
   */
  setLastRestartSlot(slot: bigint) {
    this.inner.setLastRestartSlot(slot);
  }

  /**
   * Get the cluster rent.
   * @returns The rent object.
   */
  getRent(): Rent {
    return this.inner.getRent();
  }

  /**
   * Overwrite the rent sysvar.
   * @param rent - The new rent object.
   */
  setRent(rent: Rent) {
    this.inner.setRent(rent);
  }

  /**
   * Get the SlotHashes sysvar.
   * @returns The SlotHash array.
   */
  getSlotHashes(): SlotHash[] {
    return this.inner.getSlotHashes();
  }

  /**
   * Overwrite the SlotHashes sysvar.
   * @param hashes - The SlotHash array.
   */
  setSlotHashes(hashes: SlotHash[]) {
    this.inner.setSlotHashes(hashes);
  }

  /**
   * Get the SlotHistory sysvar.
   * @returns The SlotHistory object.
   */
  getSlotHistory(): SlotHistory {
    return this.inner.getSlotHistory();
  }

  /**
   * Overwrite the SlotHistory sysvar.
   * @param history - The SlotHistory object
   */
  setSlotHistory(history: SlotHistory) {
    this.inner.setSlotHistory(history);
  }

  /**
   * Get the StakeHistory sysvar.
   * @returns The StakeHistory object.
   */
  getStakeHistory(): StakeHistory {
    return this.inner.getStakeHistory();
  }

  /**
   * Overwrite the StakeHistory sysvar.
   * @param history - The StakeHistory object
   */
  setStakeHistory(history: StakeHistory) {
    this.inner.setStakeHistory(history);
  }
=======
	/** Create a new LiteSVM instance with standard functionality enabled */
	constructor() {
		const inner = new LiteSVMInner();
		this.inner = inner;
	}
	private inner: LiteSVMInner;

	/** Create a new LiteSVM instance with minimal functionality enabled */
	static default(): LiteSVM {
		const svm = new LiteSVM();
		const inner = LiteSVMInner.default();
		svm.inner = inner;
		return svm;
	}

	/**
	 * Set the compute budget
	 * @param budget - The new compute budget
	 * @returns The modified LiteSVM instance
	 */
	withComputeBudget(budget: ComputeBudget): LiteSVM {
		this.inner.setComputeBudget(budget);
		return this;
	}

	/**
	 * Enable or disable sigverify
	 * @param sigverify - if false, transaction signatures will not be checked.
	 * @returns The modified LiteSVM instance
	 */
	withSigverify(sigverify: boolean): LiteSVM {
		this.inner.setSigverify(sigverify);
		return this;
	}

	/**
	 * Enables or disables transaction blockhash checking.
	 * @param check - If false, the blockhash check will be skipped
	 * @returns The modified LiteSVM instance
	 */
	withBlockhashCheck(check: boolean): LiteSVM {
		this.inner.setBlockhashCheck(check);
		return this;
	}

	/**
	 * Sets up the standard sysvars.
	 * @returns The modified LiteSVM instance
	 */
	withSysvars(): LiteSVM {
		this.inner.setSysvars();
		return this;
	}

	/**
	 * Set the FeatureSet used by the VM instance.
	 * @param featureSet The FeatureSet to use.
	 * @returns The modified LiteSVM instance
	 */
	withFeatureSet(featureSet: FeatureSet): LiteSVM {
		this.inner.setFeatureSet(featureSet);
		return this;
	}

	/**
	 * Adds the standard builtin programs. Use `withFeatureSet` beforehand to change change what builtins are added.
	 * @returns The modified LiteSVM instance
	 */
	withBuiltins(): LiteSVM {
		this.inner.setBuiltins();
		return this;
	}

	/**
	 * Changes the initial lamports in LiteSVM's airdrop account.
	 * @param lamports - The number of lamports to set in the airdrop account
	 * @returns The modified LiteSVM instance
	 */
	withLamports(lamports: bigint): LiteSVM {
		this.inner.setLamports(lamports);
		return this;
	}

	/**
	 * Adds the standard SPL programs.
	 * @returns The modified LiteSVM instance
	 */
	withDefaultPrograms(): LiteSVM {
		this.inner.setDefaultPrograms();
		return this;
	}

	/**
	 * Changes the capacity of the transaction history.
	 * @param capacity - How many transactions to store in history.
	 * Set this to 0 to disable transaction history and allow duplicate transactions.
	 * @returns The modified LiteSVM instance
	 */
	withTransactionHistory(capacity: bigint): LiteSVM {
		this.inner.setTransactionHistory(capacity);
		return this;
	}

	/**
	 * Set a limit for transaction logs, beyond which they will be truncated.
	 * @param limit - The limit in bytes. If null, no limit is enforced.
	 * @returns The modified LiteSVM instance
	 */
	withLogBytesLimit(limit?: bigint): LiteSVM {
		this.inner.setLogBytesLimit(limit);
		return this;
	}

	/**
	 * Adds the standard precompiles. Use `withFeatureSet` beforehand to change change what builtins are added.
	 * @returns The modified LiteSVM instance
	 */
	withPrecompiles(): LiteSVM {
		this.inner.setPrecompiles();
		return this;
	}

	/**
	 * Calculates the minimum balance required to make an account with specified data length rent exempt.
	 * @param dataLen - The number of bytes in the account.
	 * @returns The required balance in lamports
	 */
	minimumBalanceForRentExemption(dataLen: bigint): bigint {
		return this.inner.minimumBalanceForRentExemption(dataLen);
	}

	/**
	 * Return the account at the given address.
	 * If the account is not found, None is returned.
	 * @param address - The account address to look up.
	 * @returns The account object, if the account exists.
	 */
	getAccount(address: PublicKey): AccountInfoBytes | null {
		const inner = this.inner.getAccount(address.toBytes());
		return inner === null ? null : toAccountInfo(inner);
	}

	/**
	 * Create or overwrite an account, subverting normal runtime checks.
	 *
	 * This method exists to make it easier to set up artificial situations
	 * that would be difficult to replicate by sending individual transactions.
	 * Beware that it can be used to create states that would not be reachable
	 * by sending transactions!
	 *
	 * @param address - The address to write to.
	 * @param account - The account object to write.
	 */
	setAccount(address: PublicKey, account: AccountInfoBytes) {
		this.inner.setAccount(address.toBytes(), fromAccountInfo(account));
	}

	/**
	 * Gets the balance of the provided account address.
	 * @param address - The account address.
	 * @returns The account's balance in lamports.
	 */
	getBalance(address: PublicKey): bigint | null {
		return this.inner.getBalance(address.toBytes());
	}

	/**
	 * Gets the latest blockhash.
	 * Since LiteSVM doesn't have blocks, this is an arbitrary value controlled by LiteSVM
	 * @returns The designated latest blockhash.
	 */
	latestBlockhash(): string {
		return this.inner.latestBlockhash();
	}

	/**
	 * Gets a transaction from the transaction history.
	 * @param signature - The transaction signature bytes
	 * @returns The transaction, if it is found in the history.
	 */
	getTransaction(
		signature: Uint8Array,
	): TransactionMetadata | FailedTransactionMetadata | null {
		return this.inner.getTransaction(signature);
	}

	/**
	 * Airdrops the lamport amount specified to the given address.
	 * @param address The airdrop recipient.
	 * @param lamports - The amount to airdrop.
	 * @returns The transaction result.
	 */
	airdrop(
		address: PublicKey,
		lamports: bigint,
	): TransactionMetadata | FailedTransactionMetadata | null {
		return this.inner.airdrop(address.toBytes(), lamports);
	}

	/**
	 * Adds an SBF program to the test environment from the file specified.
	 * @param programId - The program ID.
	 * @param path - The path to the .so file.
	 */
	addProgramFromFile(programId: PublicKey, path: string) {
		return this.inner.addProgramFromFile(programId.toBytes(), path);
	}

	/**
	 * Adds am SBF program to the test environment.
	 * @param programId - The program ID.
	 * @param programBytes - The raw bytes of the compiled program.
	 */
	addProgram(programId: PublicKey, programBytes: Uint8Array) {
		return this.inner.addProgram(programId.toBytes(), programBytes);
	}

	/**
	 * Processes a transaction and returns the result.
	 * @param tx - The transaction to send.
	 * @returns TransactionMetadata if the transaction succeeds, else FailedTransactionMetadata
	 */
	sendTransaction(
		tx: Transaction | VersionedTransaction,
	): TransactionMetadata | FailedTransactionMetadata {
		const internal = this.inner;
		const serialized = tx.serialize({
			requireAllSignatures: true,
			verifySignatures: internal.getSigverify(),
		});

		if (tx instanceof Transaction) {
			return internal.sendLegacyTransaction(serialized);
		} else {
			return internal.sendVersionedTransaction(serialized);
		}
	}

	/**
	 * Simulates a transaction
	 * @param tx The transaction to simulate
	 * @returns SimulatedTransactionInfo if simulation succeeds, else FailedTransactionMetadata
	 */
	simulateTransaction(
		tx: Transaction | VersionedTransaction,
	): FailedTransactionMetadata | SimulatedTransactionInfo {
		const internal = this.inner;
		const serialized = tx.serialize({
			requireAllSignatures: true,
			verifySignatures: internal.getSigverify(),
		});
		const inner =
			tx instanceof Transaction
				? internal.simulateLegacyTransaction(serialized)
				: internal.simulateVersionedTransaction(serialized);
		return inner instanceof FailedTransactionMetadata
			? inner
			: new SimulatedTransactionInfo(inner);
	}

	/**
	 * Expires the current blockhash.
	 * The return value of `latestBlockhash()` will be different after calling this.
	 */
	expireBlockhash() {
		this.inner.expireBlockhash();
	}

	/**
	 * Warps the clock to the specified slot. This is a convenience wrapper
	 * around `setClock()`.
	 * @param slot - The new slot.
	 */
	warpToSlot(slot: bigint) {
		this.inner.warpToSlot(slot);
	}

	/**
	 * Get the cluster clock.
	 * @returns the clock object.
	 */
	getClock(): Clock {
		return this.inner.getClock();
	}

	/**
	 * Overwrite the clock sysvar.
	 * @param clock - The clock object.
	 */
	setClock(clock: Clock) {
		this.inner.setClock(clock);
	}

	/**
	 * Get the EpochRewards sysvar.
	 * @returns the EpochRewards object.
	 */
	getEpochRewards(): EpochRewards {
		return this.inner.getEpochRewards();
	}

	/**
	 * Overwrite the EpochRewards sysvar.
	 * @param rewards - The EpochRewards object.
	 */
	setEpochRewards(rewards: EpochRewards) {
		this.inner.setEpochRewards(rewards);
	}

	/**
	 * Get the EpochSchedule sysvar.
	 * @returns the EpochSchedule object.
	 */
	getEpochSchedule(): EpochSchedule {
		return this.inner.getEpochSchedule();
	}

	/**
	 * Overwrite the EpochSchedule sysvar.
	 * @param schedule - The EpochSchedule object.
	 */
	setEpochSchedule(schedule: EpochSchedule) {
		this.inner.setEpochSchedule(schedule);
	}

	/**
	 * Get the last restart slot sysvar.
	 * @returns the last restart slot.
	 */
	getLastRestartSlot(): bigint {
		return this.inner.getLastRestartSlot();
	}

	/**
	 * Overwrite the last restart slot sysvar.
	 * @param slot - The last restart slot.
	 */
	setLastRestartSlot(slot: bigint) {
		this.inner.setLastRestartSlot(slot);
	}

	/**
	 * Get the cluster rent.
	 * @returns The rent object.
	 */
	getRent(): Rent {
		return this.inner.getRent();
	}

	/**
	 * Overwrite the rent sysvar.
	 * @param rent - The new rent object.
	 */
	setRent(rent: Rent) {
		this.inner.setRent(rent);
	}

	/**
	 * Get the SlotHashes sysvar.
	 * @returns The SlotHash array.
	 */
	getSlotHashes(): SlotHash[] {
		return this.inner.getSlotHashes();
	}

	/**
	 * Overwrite the SlotHashes sysvar.
	 * @param hashes - The SlotHash array.
	 */
	setSlotHashes(hashes: SlotHash[]) {
		this.inner.setSlotHashes(hashes);
	}

	/**
	 * Get the SlotHistory sysvar.
	 * @returns The SlotHistory object.
	 */
	getSlotHistory(): SlotHistory {
		return this.inner.getSlotHistory();
	}

	/**
	 * Overwrite the SlotHistory sysvar.
	 * @param history - The SlotHistory object
	 */
	setSlotHistory(history: SlotHistory) {
		this.inner.setSlotHistory(history);
	}

	/**
	 * Get the StakeHistory sysvar.
	 * @returns The StakeHistory object.
	 */
	getStakeHistory(): StakeHistory {
		return this.inner.getStakeHistory();
	}

	/**
	 * Overwrite the StakeHistory sysvar.
	 * @param history - The StakeHistory object
	 */
	setStakeHistory(history: StakeHistory) {
		this.inner.setStakeHistory(history);
	}
>>>>>>> 903ecceb
}<|MERGE_RESOLUTION|>--- conflicted
+++ resolved
@@ -90,215 +90,205 @@
  * Use this to send transactions, query accounts and configure the runtime.
  */
 export class LiteSVM {
-<<<<<<< HEAD
-  /** Create a new LiteSVM instance with standard functionality enabled */
-  constructor() {
-    const inner = new LiteSVMInner();
-    this.inner = inner;
-  }
-  private inner: LiteSVMInner;
-
-  /** Create a new LiteSVM instance with minimal functionality enabled */
-  static default(): LiteSVM {
-    const svm = new LiteSVM();
-    const inner = LiteSVMInner.default();
-    svm.inner = inner;
-    return svm;
-  }
-
-  /**
-   * Set the compute budget
-   * @param budget - The new compute budget
-   * @returns The modified LiteSVM instance
-   */
-  withComputeBudget(budget: ComputeBudget): LiteSVM {
-    this.inner.setComputeBudget(budget);
-    return this;
-  }
-
-  /**
-   * Enable or disable sigverify
-   * @param sigverify - if false, transaction signatures will not be checked.
-   * @returns The modified LiteSVM instance
-   */
-  withSigverify(sigverify: boolean): LiteSVM {
-    this.inner.setSigverify(sigverify);
-    return this;
-  }
-
-  /**
-   * Enables or disables transaction blockhash checking.
-   * @param check - If false, the blockhash check will be skipped
-   * @returns The modified LiteSVM instance
-   */
-  withBlockhashCheck(check: boolean): LiteSVM {
-    this.inner.setBlockhashCheck(check);
-    return this;
-  }
-
-  /**
-   * Sets up the standard sysvars.
-   * @returns The modified LiteSVM instance
-   */
-  withSysvars(): LiteSVM {
-    this.inner.setSysvars();
-    return this;
-  }
-
-  /**
-   * Set the FeatureSet used by the VM instance.
-   * @param featureSet The FeatureSet to use.
-   * @returns The modified LiteSVM instance
-   */
-  withFeatureSet(featureSet: FeatureSet): LiteSVM {
-    this.inner.setFeatureSet(featureSet);
-    return this;
-  }
-
-  /**
-   * Adds the standard builtin programs. Use `withFeatureSet` beforehand to change change what builtins are added.
-   * @returns The modified LiteSVM instance
-   */
-  withBuiltins(): LiteSVM {
-    this.inner.setBuiltins();
-    return this;
-  }
-
-  /**
-   * Changes the initial lamports in LiteSVM's airdrop account.
-   * @param lamports - The number of lamports to set in the airdrop account
-   * @returns The modified LiteSVM instance
-   */
-  withLamports(lamports: bigint): LiteSVM {
-    this.inner.setLamports(lamports);
-    return this;
-  }
-
-  /**
-   * Adds the standard SPL programs.
-   * @returns The modified LiteSVM instance
-   */
-  withSplPrograms(): LiteSVM {
-    this.inner.setSplPrograms();
-    return this;
-  }
-
-  /**
-   * Changes the capacity of the transaction history.
-   * @param capacity - How many transactions to store in history.
-   * Set this to 0 to disable transaction history and allow duplicate transactions.
-   * @returns The modified LiteSVM instance
-   */
-  withTransactionHistory(capacity: bigint): LiteSVM {
-    this.inner.setTransactionHistory(capacity);
-    return this;
-  }
-
-  /**
-   * Set a limit for transaction logs, beyond which they will be truncated.
-   * @param limit - The limit in bytes. If null, no limit is enforced.
-   * @returns The modified LiteSVM instance
-   */
-  withLogBytesLimit(limit?: bigint): LiteSVM {
-    this.inner.setLogBytesLimit(limit);
-    return this;
-  }
-
-  /**
-   * Adds the standard precompiles. Use `withFeatureSet` beforehand to change change what builtins are added.
-   * @returns The modified LiteSVM instance
-   */
-  withPrecompiles(): LiteSVM {
-    this.inner.setPrecompiles();
-    return this;
-  }
-
-  /**
-   * Calculates the minimum balance required to make an account with specified data length rent exempt.
-   * @param dataLen - The number of bytes in the account.
-   * @returns The required balance in lamports
-   */
-  minimumBalanceForRentExemption(dataLen: bigint): bigint {
-    return this.inner.minimumBalanceForRentExemption(dataLen);
-  }
-
-  /**
-   * Return the account at the given address.
-   * If the account is not found, None is returned.
-   * @param address - The account address to look up.
-   * @returns The account object, if the account exists.
-   */
-  getAccount(address: PublicKey): AccountInfoBytes | null {
-    const inner = this.inner.getAccount(address.toBytes());
-    return inner === null ? null : toAccountInfo(inner);
-  }
-
-  /**
-   * Create or overwrite an account, subverting normal runtime checks.
-   *
-   * This method exists to make it easier to set up artificial situations
-   * that would be difficult to replicate by sending individual transactions.
-   * Beware that it can be used to create states that would not be reachable
-   * by sending transactions!
-   *
-   * @param address - The address to write to.
-   * @param account - The account object to write.
-   */
-  setAccount(address: PublicKey, account: AccountInfoBytes) {
-    this.inner.setAccount(address.toBytes(), fromAccountInfo(account));
-  }
-
-  /**
-   * Gets the balance of the provided account address.
-   * @param address - The account address.
-   * @returns The account's balance in lamports.
-   */
-  getBalance(address: PublicKey): bigint | null {
-    return this.inner.getBalance(address.toBytes());
-  }
-
-  /**
-   * Gets the latest blockhash.
-   * Since LiteSVM doesn't have blocks, this is an arbitrary value controlled by LiteSVM
-   * @returns The designated latest blockhash.
-   */
-  latestBlockhash(): string {
-    return this.inner.latestBlockhash();
-  }
-
-  /**
-   * Gets a transaction from the transaction history.
-   * @param signature - The transaction signature bytes
-   * @returns The transaction, if it is found in the history.
-   */
-  getTransaction(
-    signature: Uint8Array
-  ): TransactionMetadata | FailedTransactionMetadata | null {
-    return this.inner.getTransaction(signature);
-  }
-
-  /**
-   * Airdrops the lamport amount specified to the given address.
-   * @param address The airdrop recipient.
-   * @param lamports - The amount to airdrop.
-   * @returns The transaction result.
-   */
-  airdrop(
-    address: PublicKey,
-    lamports: bigint
-  ): TransactionMetadata | FailedTransactionMetadata | null {
-    return this.inner.airdrop(address.toBytes(), lamports);
-  }
-
-  /**
-   * Adds an SBF program to the test environment from the file specified.
-   * @param programId - The program ID.
-   * @param path - The path to the .so file.
-   */
-  addProgramFromFile(programId: PublicKey, path: string) {
-    return this.inner.addProgramFromFile(programId.toBytes(), path);
-  }
-
+	/** Create a new LiteSVM instance with standard functionality enabled */
+	constructor() {
+		const inner = new LiteSVMInner();
+		this.inner = inner;
+	}
+	private inner: LiteSVMInner;
+
+	/** Create a new LiteSVM instance with minimal functionality enabled */
+	static default(): LiteSVM {
+		const svm = new LiteSVM();
+		const inner = LiteSVMInner.default();
+		svm.inner = inner;
+		return svm;
+	}
+
+	/**
+	 * Set the compute budget
+	 * @param budget - The new compute budget
+	 * @returns The modified LiteSVM instance
+	 */
+	withComputeBudget(budget: ComputeBudget): LiteSVM {
+		this.inner.setComputeBudget(budget);
+		return this;
+	}
+
+	/**
+	 * Enable or disable sigverify
+	 * @param sigverify - if false, transaction signatures will not be checked.
+	 * @returns The modified LiteSVM instance
+	 */
+	withSigverify(sigverify: boolean): LiteSVM {
+		this.inner.setSigverify(sigverify);
+		return this;
+	}
+
+	/**
+	 * Enables or disables transaction blockhash checking.
+	 * @param check - If false, the blockhash check will be skipped
+	 * @returns The modified LiteSVM instance
+	 */
+	withBlockhashCheck(check: boolean): LiteSVM {
+		this.inner.setBlockhashCheck(check);
+		return this;
+	}
+
+	/**
+	 * Sets up the standard sysvars.
+	 * @returns The modified LiteSVM instance
+	 */
+	withSysvars(): LiteSVM {
+		this.inner.setSysvars();
+		return this;
+	}
+
+	/**
+	 * Set the FeatureSet used by the VM instance.
+	 * @param featureSet The FeatureSet to use.
+	 * @returns The modified LiteSVM instance
+	 */
+	withFeatureSet(featureSet: FeatureSet): LiteSVM {
+		this.inner.setFeatureSet(featureSet);
+		return this;
+	}
+
+	/**
+	 * Adds the standard builtin programs. Use `withFeatureSet` beforehand to change change what builtins are added.
+	 * @returns The modified LiteSVM instance
+	 */
+	withBuiltins(): LiteSVM {
+		this.inner.setBuiltins();
+		return this;
+	}
+
+	/**
+	 * Changes the initial lamports in LiteSVM's airdrop account.
+	 * @param lamports - The number of lamports to set in the airdrop account
+	 * @returns The modified LiteSVM instance
+	 */
+	withLamports(lamports: bigint): LiteSVM {
+		this.inner.setLamports(lamports);
+		return this;
+	}
+
+	/**
+	 * Adds the standard SPL programs.
+	 * @returns The modified LiteSVM instance
+	 */
+	withDefaultPrograms(): LiteSVM {
+		this.inner.setDefaultPrograms();
+		return this;
+	}
+
+	/**
+	 * Changes the capacity of the transaction history.
+	 * @param capacity - How many transactions to store in history.
+	 * Set this to 0 to disable transaction history and allow duplicate transactions.
+	 * @returns The modified LiteSVM instance
+	 */
+	withTransactionHistory(capacity: bigint): LiteSVM {
+		this.inner.setTransactionHistory(capacity);
+		return this;
+	}
+
+	/**
+	 * Set a limit for transaction logs, beyond which they will be truncated.
+	 * @param limit - The limit in bytes. If null, no limit is enforced.
+	 * @returns The modified LiteSVM instance
+	 */
+	withLogBytesLimit(limit?: bigint): LiteSVM {
+		this.inner.setLogBytesLimit(limit);
+		return this;
+	}
+
+	/**
+	 * Adds the standard precompiles. Use `withFeatureSet` beforehand to change change what builtins are added.
+	 * @returns The modified LiteSVM instance
+	 */
+	withPrecompiles(): LiteSVM {
+		this.inner.setPrecompiles();
+		return this;
+	}
+
+	/**
+	 * Calculates the minimum balance required to make an account with specified data length rent exempt.
+	 * @param dataLen - The number of bytes in the account.
+	 * @returns The required balance in lamports
+	 */
+	minimumBalanceForRentExemption(dataLen: bigint): bigint {
+		return this.inner.minimumBalanceForRentExemption(dataLen);
+	}
+
+	/**
+	 * Return the account at the given address.
+	 * If the account is not found, None is returned.
+	 * @param address - The account address to look up.
+	 * @returns The account object, if the account exists.
+	 */
+	getAccount(address: PublicKey): AccountInfoBytes | null {
+		const inner = this.inner.getAccount(address.toBytes());
+		return inner === null ? null : toAccountInfo(inner);
+	}
+
+	/**
+	 * Create or overwrite an account, subverting normal runtime checks.
+	 *
+	 * This method exists to make it easier to set up artificial situations
+	 * that would be difficult to replicate by sending individual transactions.
+	 * Beware that it can be used to create states that would not be reachable
+	 * by sending transactions!
+	 *
+	 * @param address - The address to write to.
+	 * @param account - The account object to write.
+	 */
+	setAccount(address: PublicKey, account: AccountInfoBytes) {
+		this.inner.setAccount(address.toBytes(), fromAccountInfo(account));
+	}
+
+	/**
+	 * Gets the balance of the provided account address.
+	 * @param address - The account address.
+	 * @returns The account's balance in lamports.
+	 */
+	getBalance(address: PublicKey): bigint | null {
+		return this.inner.getBalance(address.toBytes());
+	}
+
+	/**
+	 * Gets the latest blockhash.
+	 * Since LiteSVM doesn't have blocks, this is an arbitrary value controlled by LiteSVM
+	 * @returns The designated latest blockhash.
+	 */
+	latestBlockhash(): string {
+		return this.inner.latestBlockhash();
+	}
+
+	/**
+	 * Gets a transaction from the transaction history.
+	 * @param signature - The transaction signature bytes
+	 * @returns The transaction, if it is found in the history.
+	 */
+	getTransaction(
+		signature: Uint8Array,
+	): TransactionMetadata | FailedTransactionMetadata | null {
+		return this.inner.getTransaction(signature);
+	}
+
+	/**
+	 * Airdrops the lamport amount specified to the given address.
+	 * @param address The airdrop recipient.
+	 * @param lamports - The amount to airdrop.
+	 * @returns The transaction result.
+	 */
+	airdrop(
+		address: PublicKey,
+		lamports: bigint,
+	): TransactionMetadata | FailedTransactionMetadata | null {
+		return this.inner.airdrop(address.toBytes(), lamports);
+	}
+  
   /**
    * Adds a SBF avatar (i.e native program) necessary for generating code coverage.
    * @param programs - an array of program names.
@@ -312,402 +302,6 @@
   ) {
     return this.inner.withCoverage(programs, additionalPrograms, payer);
   }
-
-  /**
-   * Adds am SBF program to the test environment.
-   * @param programId - The program ID.
-   * @param programBytes - The raw bytes of the compiled program.
-   */
-  addProgram(programId: PublicKey, programBytes: Uint8Array) {
-    return this.inner.addProgram(programId.toBytes(), programBytes);
-  }
-
-  /**
-   * Processes a transaction and returns the result.
-   * @param tx - The transaction to send.
-   * @returns TransactionMetadata if the transaction succeeds, else FailedTransactionMetadata
-   */
-  sendTransaction(
-    tx: Transaction | VersionedTransaction
-  ): TransactionMetadata | FailedTransactionMetadata {
-    const internal = this.inner;
-    const serialized = tx.serialize({
-      requireAllSignatures: true,
-      verifySignatures: internal.getSigverify(),
-    });
-
-    if (tx instanceof Transaction) {
-      return internal.sendLegacyTransaction(serialized);
-    } else {
-      return internal.sendVersionedTransaction(serialized);
-    }
-  }
-
-  /**
-   * Simulates a transaction
-   * @param tx The transaction to simulate
-   * @returns SimulatedTransactionInfo if simulation succeeds, else FailedTransactionMetadata
-   */
-  simulateTransaction(
-    tx: Transaction | VersionedTransaction
-  ): FailedTransactionMetadata | SimulatedTransactionInfo {
-    const internal = this.inner;
-    const serialized = tx.serialize({
-      requireAllSignatures: true,
-      verifySignatures: internal.getSigverify(),
-    });
-    const inner =
-      tx instanceof Transaction
-        ? internal.simulateLegacyTransaction(serialized)
-        : internal.simulateVersionedTransaction(serialized);
-    return inner instanceof FailedTransactionMetadata
-      ? inner
-      : new SimulatedTransactionInfo(inner);
-  }
-
-  /**
-   * Expires the current blockhash.
-   * The return value of `latestBlockhash()` will be different after calling this.
-   */
-  expireBlockhash() {
-    this.inner.expireBlockhash();
-  }
-
-  /**
-   * Warps the clock to the specified slot. This is a convenience wrapper
-   * around `setClock()`.
-   * @param slot - The new slot.
-   */
-  warpToSlot(slot: bigint) {
-    this.inner.warpToSlot(slot);
-  }
-
-  /**
-   * Get the cluster clock.
-   * @returns the clock object.
-   */
-  getClock(): Clock {
-    return this.inner.getClock();
-  }
-
-  /**
-   * Overwrite the clock sysvar.
-   * @param clock - The clock object.
-   */
-  setClock(clock: Clock) {
-    this.inner.setClock(clock);
-  }
-
-  /**
-   * Get the EpochRewards sysvar.
-   * @returns the EpochRewards object.
-   */
-  getEpochRewards(): EpochRewards {
-    return this.inner.getEpochRewards();
-  }
-
-  /**
-   * Overwrite the EpochRewards sysvar.
-   * @param rewards - The EpochRewards object.
-   */
-  setEpochRewards(rewards: EpochRewards) {
-    this.inner.setEpochRewards(rewards);
-  }
-
-  /**
-   * Get the EpochSchedule sysvar.
-   * @returns the EpochSchedule object.
-   */
-  getEpochSchedule(): EpochSchedule {
-    return this.inner.getEpochSchedule();
-  }
-
-  /**
-   * Overwrite the EpochSchedule sysvar.
-   * @param schedule - The EpochSchedule object.
-   */
-  setEpochSchedule(schedule: EpochSchedule) {
-    this.inner.setEpochSchedule(schedule);
-  }
-
-  /**
-   * Get the last restart slot sysvar.
-   * @returns the last restart slot.
-   */
-  getLastRestartSlot(): bigint {
-    return this.inner.getLastRestartSlot();
-  }
-
-  /**
-   * Overwrite the last restart slot sysvar.
-   * @param slot - The last restart slot.
-   */
-  setLastRestartSlot(slot: bigint) {
-    this.inner.setLastRestartSlot(slot);
-  }
-
-  /**
-   * Get the cluster rent.
-   * @returns The rent object.
-   */
-  getRent(): Rent {
-    return this.inner.getRent();
-  }
-
-  /**
-   * Overwrite the rent sysvar.
-   * @param rent - The new rent object.
-   */
-  setRent(rent: Rent) {
-    this.inner.setRent(rent);
-  }
-
-  /**
-   * Get the SlotHashes sysvar.
-   * @returns The SlotHash array.
-   */
-  getSlotHashes(): SlotHash[] {
-    return this.inner.getSlotHashes();
-  }
-
-  /**
-   * Overwrite the SlotHashes sysvar.
-   * @param hashes - The SlotHash array.
-   */
-  setSlotHashes(hashes: SlotHash[]) {
-    this.inner.setSlotHashes(hashes);
-  }
-
-  /**
-   * Get the SlotHistory sysvar.
-   * @returns The SlotHistory object.
-   */
-  getSlotHistory(): SlotHistory {
-    return this.inner.getSlotHistory();
-  }
-
-  /**
-   * Overwrite the SlotHistory sysvar.
-   * @param history - The SlotHistory object
-   */
-  setSlotHistory(history: SlotHistory) {
-    this.inner.setSlotHistory(history);
-  }
-
-  /**
-   * Get the StakeHistory sysvar.
-   * @returns The StakeHistory object.
-   */
-  getStakeHistory(): StakeHistory {
-    return this.inner.getStakeHistory();
-  }
-
-  /**
-   * Overwrite the StakeHistory sysvar.
-   * @param history - The StakeHistory object
-   */
-  setStakeHistory(history: StakeHistory) {
-    this.inner.setStakeHistory(history);
-  }
-=======
-	/** Create a new LiteSVM instance with standard functionality enabled */
-	constructor() {
-		const inner = new LiteSVMInner();
-		this.inner = inner;
-	}
-	private inner: LiteSVMInner;
-
-	/** Create a new LiteSVM instance with minimal functionality enabled */
-	static default(): LiteSVM {
-		const svm = new LiteSVM();
-		const inner = LiteSVMInner.default();
-		svm.inner = inner;
-		return svm;
-	}
-
-	/**
-	 * Set the compute budget
-	 * @param budget - The new compute budget
-	 * @returns The modified LiteSVM instance
-	 */
-	withComputeBudget(budget: ComputeBudget): LiteSVM {
-		this.inner.setComputeBudget(budget);
-		return this;
-	}
-
-	/**
-	 * Enable or disable sigverify
-	 * @param sigverify - if false, transaction signatures will not be checked.
-	 * @returns The modified LiteSVM instance
-	 */
-	withSigverify(sigverify: boolean): LiteSVM {
-		this.inner.setSigverify(sigverify);
-		return this;
-	}
-
-	/**
-	 * Enables or disables transaction blockhash checking.
-	 * @param check - If false, the blockhash check will be skipped
-	 * @returns The modified LiteSVM instance
-	 */
-	withBlockhashCheck(check: boolean): LiteSVM {
-		this.inner.setBlockhashCheck(check);
-		return this;
-	}
-
-	/**
-	 * Sets up the standard sysvars.
-	 * @returns The modified LiteSVM instance
-	 */
-	withSysvars(): LiteSVM {
-		this.inner.setSysvars();
-		return this;
-	}
-
-	/**
-	 * Set the FeatureSet used by the VM instance.
-	 * @param featureSet The FeatureSet to use.
-	 * @returns The modified LiteSVM instance
-	 */
-	withFeatureSet(featureSet: FeatureSet): LiteSVM {
-		this.inner.setFeatureSet(featureSet);
-		return this;
-	}
-
-	/**
-	 * Adds the standard builtin programs. Use `withFeatureSet` beforehand to change change what builtins are added.
-	 * @returns The modified LiteSVM instance
-	 */
-	withBuiltins(): LiteSVM {
-		this.inner.setBuiltins();
-		return this;
-	}
-
-	/**
-	 * Changes the initial lamports in LiteSVM's airdrop account.
-	 * @param lamports - The number of lamports to set in the airdrop account
-	 * @returns The modified LiteSVM instance
-	 */
-	withLamports(lamports: bigint): LiteSVM {
-		this.inner.setLamports(lamports);
-		return this;
-	}
-
-	/**
-	 * Adds the standard SPL programs.
-	 * @returns The modified LiteSVM instance
-	 */
-	withDefaultPrograms(): LiteSVM {
-		this.inner.setDefaultPrograms();
-		return this;
-	}
-
-	/**
-	 * Changes the capacity of the transaction history.
-	 * @param capacity - How many transactions to store in history.
-	 * Set this to 0 to disable transaction history and allow duplicate transactions.
-	 * @returns The modified LiteSVM instance
-	 */
-	withTransactionHistory(capacity: bigint): LiteSVM {
-		this.inner.setTransactionHistory(capacity);
-		return this;
-	}
-
-	/**
-	 * Set a limit for transaction logs, beyond which they will be truncated.
-	 * @param limit - The limit in bytes. If null, no limit is enforced.
-	 * @returns The modified LiteSVM instance
-	 */
-	withLogBytesLimit(limit?: bigint): LiteSVM {
-		this.inner.setLogBytesLimit(limit);
-		return this;
-	}
-
-	/**
-	 * Adds the standard precompiles. Use `withFeatureSet` beforehand to change change what builtins are added.
-	 * @returns The modified LiteSVM instance
-	 */
-	withPrecompiles(): LiteSVM {
-		this.inner.setPrecompiles();
-		return this;
-	}
-
-	/**
-	 * Calculates the minimum balance required to make an account with specified data length rent exempt.
-	 * @param dataLen - The number of bytes in the account.
-	 * @returns The required balance in lamports
-	 */
-	minimumBalanceForRentExemption(dataLen: bigint): bigint {
-		return this.inner.minimumBalanceForRentExemption(dataLen);
-	}
-
-	/**
-	 * Return the account at the given address.
-	 * If the account is not found, None is returned.
-	 * @param address - The account address to look up.
-	 * @returns The account object, if the account exists.
-	 */
-	getAccount(address: PublicKey): AccountInfoBytes | null {
-		const inner = this.inner.getAccount(address.toBytes());
-		return inner === null ? null : toAccountInfo(inner);
-	}
-
-	/**
-	 * Create or overwrite an account, subverting normal runtime checks.
-	 *
-	 * This method exists to make it easier to set up artificial situations
-	 * that would be difficult to replicate by sending individual transactions.
-	 * Beware that it can be used to create states that would not be reachable
-	 * by sending transactions!
-	 *
-	 * @param address - The address to write to.
-	 * @param account - The account object to write.
-	 */
-	setAccount(address: PublicKey, account: AccountInfoBytes) {
-		this.inner.setAccount(address.toBytes(), fromAccountInfo(account));
-	}
-
-	/**
-	 * Gets the balance of the provided account address.
-	 * @param address - The account address.
-	 * @returns The account's balance in lamports.
-	 */
-	getBalance(address: PublicKey): bigint | null {
-		return this.inner.getBalance(address.toBytes());
-	}
-
-	/**
-	 * Gets the latest blockhash.
-	 * Since LiteSVM doesn't have blocks, this is an arbitrary value controlled by LiteSVM
-	 * @returns The designated latest blockhash.
-	 */
-	latestBlockhash(): string {
-		return this.inner.latestBlockhash();
-	}
-
-	/**
-	 * Gets a transaction from the transaction history.
-	 * @param signature - The transaction signature bytes
-	 * @returns The transaction, if it is found in the history.
-	 */
-	getTransaction(
-		signature: Uint8Array,
-	): TransactionMetadata | FailedTransactionMetadata | null {
-		return this.inner.getTransaction(signature);
-	}
-
-	/**
-	 * Airdrops the lamport amount specified to the given address.
-	 * @param address The airdrop recipient.
-	 * @param lamports - The amount to airdrop.
-	 * @returns The transaction result.
-	 */
-	airdrop(
-		address: PublicKey,
-		lamports: bigint,
-	): TransactionMetadata | FailedTransactionMetadata | null {
-		return this.inner.airdrop(address.toBytes(), lamports);
-	}
 
 	/**
 	 * Adds an SBF program to the test environment from the file specified.
@@ -914,5 +508,4 @@
 	setStakeHistory(history: StakeHistory) {
 		this.inner.setStakeHistory(history);
 	}
->>>>>>> 903ecceb
 }