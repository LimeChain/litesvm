/*!
<div align="center">
    <img src="https://raw.githubusercontent.com/litesvm/litesvm/master/logo.jpeg" width="50%" height="50%">
</div>

---

# LiteSVM

[<img alt="github" src="https://img.shields.io/badge/github-LiteSVM/litesvm-8da0cb?style=for-the-badge&labelColor=555555&logo=github" height="20">](https://github.com/LiteSVM/litesvm)
[<img alt="crates.io" src="https://img.shields.io/crates/v/litesvm.svg?style=for-the-badge&color=fc8d62&logo=rust" height="20">](https://crates.io/crates/litesvm)
[<img alt="docs.rs" src="https://img.shields.io/badge/docs.rs-litesvm-66c2a5?style=for-the-badge&labelColor=555555&logo=docs.rs" height="20">](https://docs.rs/litesvm/latest/litesvm/)
[<img alt="build status" src="https://img.shields.io/github/actions/workflow/status/LiteSVM/litesvm/CI.yml?branch=master&style=for-the-badge" height="20">](https://github.com/LiteSVM/litesvm/actions?query=branch%3Amaster)

## 📍 Overview

`litesvm` is a fast and lightweight library for testing Solana programs.
It works by creating an in-process Solana VM optimized for program developers.
This makes it much faster to run and compile than alternatives like `solana-program-test` and `solana-test-validator`.
In a further break from tradition, it has an ergonomic API with sane defaults and extensive configurability for those who want it.

### 🤖 Minimal Example

```rust
use litesvm::LiteSVM;
use solana_message::Message;
use solana_pubkey::Pubkey;
use solana_system_interface::instruction::transfer;
use solana_keypair::Keypair;
use solana_signer::Signer;
use solana_transaction::Transaction;

let from_keypair = Keypair::new();
let from = from_keypair.pubkey();
let to = Pubkey::new_unique();

let mut svm = LiteSVM::new();
svm.airdrop(&from, 10_000).unwrap();

let instruction = transfer(&from, &to, 64);
let tx = Transaction::new(
    &[&from_keypair],
    Message::new(&[instruction], Some(&from)),
    svm.latest_blockhash(),
);
let tx_res = svm.send_transaction(tx).unwrap();

let from_account = svm.get_account(&from);
let to_account = svm.get_account(&to);
assert_eq!(from_account.unwrap().lamports, 4936);
assert_eq!(to_account.unwrap().lamports, 64);
```

## Deploying Programs

Most of the time we want to do more than just mess around with token transfers -
we want to test our own programs.

**Tip**: if you want to pull a Solana program from mainnet or devnet, use the `solana program dump` command from the Solana CLI.

To add a compiled program to our tests we can use [`.add_program_from_file`](LiteSVM::add_program_from_file).

Here's an example using a [simple program](https://github.com/solana-labs/solana-program-library/tree/bd216c8103cd8eb9f5f32e742973e7afb52f3b81/examples/rust/logging)
from the Solana Program Library that just does some logging:

```rust
use {
    litesvm::LiteSVM,
    solana_instruction::{account_meta::AccountMeta, Instruction},
    solana_keypair::Keypair,
    solana_pubkey::{pubkey, Pubkey},
    solana_message::{Message, VersionedMessage},
    solana_signer::Signer,
    solana_transaction::versioned::VersionedTransaction,
};

fn test_logging() {
    let program_id = pubkey!("Logging111111111111111111111111111111111111");
    let account_meta = AccountMeta {
        pubkey: Pubkey::new_unique(),
        is_signer: false,
        is_writable: true,
    };
    let ix = Instruction {
        program_id,
        accounts: vec![account_meta],
        data: vec![5, 10, 11, 12, 13, 14],
    };
    let mut svm = LiteSVM::new();
    let payer = Keypair::new();
    let bytes = include_bytes!("../../node-litesvm/program_bytes/spl_example_logging.so");
    svm.add_program(program_id, bytes);
    svm.airdrop(&payer.pubkey(), 1_000_000_000).unwrap();
    let blockhash = svm.latest_blockhash();
    let msg = Message::new_with_blockhash(&[ix], Some(&payer.pubkey()), &blockhash);
    let tx = VersionedTransaction::try_new(VersionedMessage::Legacy(msg), &[payer]).unwrap();
    // let's sim it first
    let sim_res = svm.simulate_transaction(tx.clone()).unwrap();
    let meta = svm.send_transaction(tx).unwrap();
    assert_eq!(sim_res.meta, meta);
    assert_eq!(meta.logs[1], "Program log: static string");
    assert!(meta.compute_units_consumed < 10_000) // not being precise here in case it changes
}

```

## Time travel

Many programs rely on the `Clock` sysvar: for example, a mint that doesn't become available until after
a certain time. With `litesvm` you can dynamically overwrite the `Clock` sysvar
using [`svm.set_sysvar::<Clock>()`](LiteSVM::set_sysvar).
Here's an example using a program that panics if `clock.unix_timestamp` is greater than 100
(which is on January 1st 1970):

```rust
use {
    litesvm::LiteSVM,
    solana_clock::Clock,
    solana_instruction::Instruction,
    solana_keypair::Keypair,
    solana_message::{Message, VersionedMessage},
    solana_pubkey::Pubkey,
    solana_signer::Signer,
    solana_transaction::versioned::VersionedTransaction,
};

fn test_set_clock() {
    let program_id = Pubkey::new_unique();
    let mut svm = LiteSVM::new();
    let bytes = include_bytes!("../../node-litesvm/program_bytes/litesvm_clock_example.so");
    svm.add_program(program_id, bytes);
    let payer = Keypair::new();
    let payer_address = payer.pubkey();
    svm.airdrop(&payer.pubkey(), 1_000_000_000).unwrap();
    let blockhash = svm.latest_blockhash();
    let ixs = [Instruction {
        program_id,
        data: vec![],
        accounts: vec![],
    }];
    let msg = Message::new_with_blockhash(&ixs, Some(&payer_address), &blockhash);
    let versioned_msg = VersionedMessage::Legacy(msg);
    let tx = VersionedTransaction::try_new(versioned_msg, &[&payer]).unwrap();
    // set the time to January 1st 2000
    let mut initial_clock = svm.get_sysvar::<Clock>();
    initial_clock.unix_timestamp = 1735689600;
    svm.set_sysvar::<Clock>(&initial_clock);
    // this will fail because it's not January 1970 anymore
    svm.send_transaction(tx).unwrap_err();
    // so let's turn back time
    let mut clock = svm.get_sysvar::<Clock>();
    clock.unix_timestamp = 50;
    svm.set_sysvar::<Clock>(&clock);
    let ixs2 = [Instruction {
        program_id,
        data: vec![1], // unused, this is just to dedup the transaction
        accounts: vec![],
    }];
    let msg2 = Message::new_with_blockhash(&ixs2, Some(&payer_address), &blockhash);
    let versioned_msg2 = VersionedMessage::Legacy(msg2);
    let tx2 = VersionedTransaction::try_new(versioned_msg2, &[&payer]).unwrap();
    // now the transaction goes through
    svm.send_transaction(tx2).unwrap();
}

```

See also: [`warp_to_slot`](LiteSVM::warp_to_slot), which lets you jump to a future slot.

## Writing arbitrary accounts

LiteSVM lets you write any account data you want, regardless of
whether the account state would even be possible.

Here's an example where we give an account a bunch of USDC,
even though we don't have the USDC mint keypair. This is
convenient for testing because it means we don't have to
work with fake USDC in our tests:

```rust
use {
    litesvm::LiteSVM,
    solana_account::Account,
    solana_program_option::COption,
    solana_program_pack::Pack,
    solana_pubkey::{pubkey, Pubkey},
    spl_associated_token_account_client::address::get_associated_token_address,
    spl_token::{
        state::{Account as TokenAccount, AccountState},
        ID as TOKEN_PROGRAM_ID,
    },
};

fn test_infinite_usdc_mint() {
    let owner = Pubkey::new_unique();
    let usdc_mint = pubkey!("EPjFWdd5AufqSSqeM2qN1xzybapC8G4wEGGkZwyTDt1v");
    let ata = get_associated_token_address(&owner, &usdc_mint);
    let usdc_to_own = 1_000_000_000_000;
    let token_acc = TokenAccount {
        mint: usdc_mint,
        owner: owner,
        amount: usdc_to_own,
        delegate: COption::None,
        state: AccountState::Initialized,
        is_native: COption::None,
        delegated_amount: 0,
        close_authority: COption::None,
    };
    let mut svm = LiteSVM::new();
    let mut token_acc_bytes = [0u8; TokenAccount::LEN];
    TokenAccount::pack(token_acc, &mut token_acc_bytes).unwrap();
    svm.set_account(
        ata,
        Account {
            lamports: 1_000_000_000,
            data: token_acc_bytes.to_vec(),
            owner: TOKEN_PROGRAM_ID,
            executable: false,
            rent_epoch: 0,
        },
    )
    .unwrap();
    let raw_account = svm.get_account(&ata).unwrap();
    assert_eq!(
        TokenAccount::unpack(&raw_account.data).unwrap().amount,
        usdc_to_own
    )
}

```

## Copying Accounts from a live environment

If you want to copy accounts from mainnet or devnet, you can use the `solana account` command in the Solana CLI to save account data to a file.

## Other features

Other things you can do with `litesvm` include:

* Changing the max compute units and other compute budget behaviour using [`.with_compute_budget`](LiteSVM::with_compute_budget).
* Disable transaction signature checking using [`.with_sigverify(false)`](LiteSVM::with_sigverify).
* Find previous transactions using [`.get_transaction`](`LiteSVM::get_transaction`).

## When should I use `solana-test-validator`?

While `litesvm` is faster and more convenient, it is also less like a real RPC node.
So `solana-test-validator` is still useful when you need to call RPC methods that LiteSVM
doesn't support, or when you want to test something that depends on real-life validator behaviour
rather than just testing your program and client code.

In general though it is recommended to use `litesvm` wherever possible, as it will make your life
much easier.

*/

use lite_coverage::AdditionalProgram;
pub use lite_coverage::{LiteCoverage, LiteCoverageError, NativeProgram};
#[cfg(feature = "nodejs-internal")]
use qualifier_attr::qualifiers;
#[allow(deprecated)]
use solana_sysvar::{
    fees::Fees, recent_blockhashes::IterItem, recent_blockhashes::RecentBlockhashes,
};

use {
    crate::{
        accounts_db::AccountsDb,
        error::LiteSVMError,
        history::TransactionHistory,
        message_processor::process_message,
        programs::load_default_programs,
        types::{
            ExecutionResult, FailedTransactionMetadata, TransactionMetadata, TransactionResult,
        },
        utils::{
            create_blockhash,
            rent::{check_rent_state_with_account, get_account_rent_state},
            EmptyCallback,
        },
    },
    agave_feature_set::FeatureSet,
    agave_reserved_account_keys::ReservedAccountKeys,
    itertools::Itertools,
    log::error,
    precompiles::load_precompiles,
    solana_account::{Account, AccountSharedData, ReadableAccount, WritableAccount},
    solana_bpf_loader_program::syscalls::{
        create_program_runtime_environment_v1, create_program_runtime_environment_v2,
    },
    solana_builtins::BUILTINS,
    solana_clock::Clock,
    solana_compute_budget::{
        compute_budget::{ComputeBudget, SVMTransactionExecutionCost},
        compute_budget_limits::ComputeBudgetLimits,
    },
    solana_compute_budget_instruction::instructions_processor::process_compute_budget_instructions,
    solana_epoch_rewards::EpochRewards,
    solana_epoch_schedule::EpochSchedule,
    solana_fee::FeeFeatures,
    solana_fee_structure::FeeStructure,
    solana_hash::Hash,
    solana_keypair::Keypair,
    solana_last_restart_slot::LastRestartSlot,
    solana_log_collector::LogCollector,
    solana_message::{
        inner_instruction::InnerInstructionsList, Message, SanitizedMessage, VersionedMessage,
    },
    solana_native_token::LAMPORTS_PER_SOL,
    solana_nonce::{state::DurableNonce, NONCED_TX_MARKER_IX_INDEX},
    solana_program_runtime::{
        invoke_context::{BuiltinFunctionWithContext, EnvironmentConfig, InvokeContext},
        loaded_programs::{LoadProgramMetrics, ProgramCacheEntry},
    },
    solana_pubkey::Pubkey,
    solana_rent::Rent,
    solana_sdk_ids::{bpf_loader, native_loader, system_program},
    solana_signature::Signature,
    solana_signer::Signer,
    solana_slot_hashes::SlotHashes,
    solana_slot_history::SlotHistory,
    solana_stake_interface::stake_history::StakeHistory,
    solana_svm_transaction::svm_message::SVMMessage,
    solana_system_program::{get_system_account_kind, SystemAccountKind},
    solana_sysvar::Sysvar,
    solana_sysvar_id::SysvarId,
    solana_timings::ExecuteTimings,
    solana_transaction::{
        sanitized::{MessageHash, SanitizedTransaction},
        versioned::VersionedTransaction,
    },
    solana_transaction_context::{ExecutionRecord, IndexOfAccount, TransactionContext},
    solana_transaction_error::TransactionError,
    std::{cell::RefCell, path::Path, rc::Rc, sync::Arc},
    types::SimulatedTransactionInfo,
    utils::{
        construct_instructions_account,
        inner_instructions::inner_instructions_list_from_instruction_trace,
    },
};

pub mod error;
pub mod types;

mod accounts_db;
mod format_logs;
mod history;
mod message_processor;
mod precompiles;
mod programs;
mod utils;

#[derive(Clone)]
pub struct LiteSVM {
    accounts: AccountsDb,
    airdrop_kp: [u8; 64],
    feature_set: FeatureSet,
    latest_blockhash: Hash,
    history: TransactionHistory,
    compute_budget: Option<ComputeBudget>,
    sigverify: bool,
    blockhash_check: bool,
    fee_structure: FeeStructure,
    log_bytes_limit: Option<usize>,
    lite_coverage: Option<LiteCoverage>,
}

impl Default for LiteSVM {
    fn default() -> Self {
        Self {
            accounts: Default::default(),
            airdrop_kp: Keypair::new().to_bytes(),
            feature_set: Default::default(),
            latest_blockhash: create_blockhash(b"genesis"),
            history: TransactionHistory::new(),
            compute_budget: None,
            sigverify: false,
            blockhash_check: false,
            fee_structure: FeeStructure::default(),
            log_bytes_limit: Some(10_000),
            lite_coverage: None,
        }
    }
}

impl LiteSVM {
    /// Creates the basic test environment.
    pub fn new() -> Self {
        LiteSVM::default()
            .with_feature_set(FeatureSet::all_enabled())
            .with_builtins()
            .with_lamports(1_000_000u64.wrapping_mul(LAMPORTS_PER_SOL))
            .with_sysvars()
            .with_precompiles()
            .with_default_programs()
            .with_sigverify(true)
            .with_blockhash_check(true)
    }

    #[cfg_attr(feature = "nodejs-internal", qualifiers(pub))]
    fn set_compute_budget(&mut self, compute_budget: ComputeBudget) {
        self.compute_budget = Some(compute_budget);
    }

    /// Sets the compute budget.
    pub fn with_compute_budget(mut self, compute_budget: ComputeBudget) -> Self {
        self.set_compute_budget(compute_budget);
        self
    }

    #[cfg_attr(feature = "nodejs-internal", qualifiers(pub))]
    fn set_sigverify(&mut self, sigverify: bool) {
        self.sigverify = sigverify;
    }

    /// Enables or disables sigverify.
    pub fn with_sigverify(mut self, sigverify: bool) -> Self {
        self.set_sigverify(sigverify);
        self
    }

    #[cfg_attr(feature = "nodejs-internal", qualifiers(pub))]
    fn set_blockhash_check(&mut self, check: bool) {
        self.blockhash_check = check;
    }

    /// Enables or disables the blockhash check.
    pub fn with_blockhash_check(mut self, check: bool) -> Self {
        self.set_blockhash_check(check);
        self
    }

    #[cfg_attr(feature = "nodejs-internal", qualifiers(pub))]
    fn set_sysvars(&mut self) {
        self.set_sysvar(&Clock::default());
        self.set_sysvar(&EpochRewards::default());
        self.set_sysvar(&EpochSchedule::default());
        #[allow(deprecated)]
        let fees = Fees::default();
        self.set_sysvar(&fees);
        self.set_sysvar(&LastRestartSlot::default());
        let latest_blockhash = self.latest_blockhash;
        #[allow(deprecated)]
        self.set_sysvar(&RecentBlockhashes::from_iter([IterItem(
            0,
            &latest_blockhash,
            fees.fee_calculator.lamports_per_signature,
        )]));
        self.set_sysvar(&Rent::default());
        self.set_sysvar(&SlotHashes::new(&[(
            self.accounts.sysvar_cache.get_clock().unwrap().slot,
            latest_blockhash,
        )]));
        self.set_sysvar(&SlotHistory::default());
        self.set_sysvar(&StakeHistory::default());
    }

    /// Includes the default sysvars.
    pub fn with_sysvars(mut self) -> Self {
        self.set_sysvars();
        self
    }

    /// Set the FeatureSet used by the VM instance.
    pub fn with_feature_set(mut self, feature_set: FeatureSet) -> Self {
        self.set_feature_set(feature_set);
        self
    }

    #[cfg_attr(feature = "nodejs-internal", qualifiers(pub))]
    fn set_feature_set(&mut self, feature_set: FeatureSet) {
        self.feature_set = feature_set;
    }

    #[cfg_attr(feature = "nodejs-internal", qualifiers(pub))]
    fn set_builtins(&mut self) {
        BUILTINS.iter().for_each(|builtint| {
            if builtint
                .enable_feature_id
                .is_none_or(|x| self.feature_set.is_active(&x))
            {
                let loaded_program =
                    ProgramCacheEntry::new_builtin(0, builtint.name.len(), builtint.entrypoint);
                self.accounts
                    .programs_cache
                    .replenish(builtint.program_id, Arc::new(loaded_program));
                self.accounts.add_builtin_account(
                    builtint.program_id,
                    crate::utils::create_loadable_account_for_test(builtint.name),
                );
            }
        });

        let compute_budget = self.compute_budget.unwrap_or_default();
        let program_runtime_v1 = create_program_runtime_environment_v1(
            &self.feature_set.runtime_features(),
            &compute_budget.to_budget(),
            false,
            false,
        )
        .unwrap();

        let program_runtime_v2 =
            create_program_runtime_environment_v2(&compute_budget.to_budget(), true);

        self.accounts.programs_cache.environments.program_runtime_v1 = Arc::new(program_runtime_v1);
        self.accounts.programs_cache.environments.program_runtime_v2 = Arc::new(program_runtime_v2);
    }

    /// Changes the default builtins.
    //
    // Use `with_feature_set` beforehand to change change what builtins are added.
    pub fn with_builtins(mut self) -> Self {
        self.set_builtins();
        self
    }

    #[cfg_attr(feature = "nodejs-internal", qualifiers(pub))]
    fn set_lamports(&mut self, lamports: u64) {
        self.accounts.add_account_no_checks(
            Keypair::try_from(self.airdrop_kp.as_slice())
                .unwrap()
                .pubkey(),
            AccountSharedData::new(lamports, 0, &system_program::id()),
        );
    }

    /// Changes the initial lamports in LiteSVM's airdrop account.
    pub fn with_lamports(mut self, lamports: u64) -> Self {
        self.set_lamports(lamports);
        self
    }

    #[cfg_attr(feature = "nodejs-internal", qualifiers(pub))]
    fn set_default_programs(&mut self) {
        load_default_programs(self);
    }

    /// Includes the standard SPL programs.
    pub fn with_default_programs(mut self) -> Self {
        self.set_default_programs();
        self
    }

    #[cfg_attr(feature = "nodejs-internal", qualifiers(pub))]
    fn set_transaction_history(&mut self, capacity: usize) {
        self.history.set_capacity(capacity);
    }

    /// Changes the capacity of the transaction history.
    /// Set this to 0 to disable transaction history and allow duplicate transactions.
    pub fn with_transaction_history(mut self, capacity: usize) -> Self {
        self.set_transaction_history(capacity);
        self
    }

    #[cfg_attr(feature = "nodejs-internal", qualifiers(pub))]
    fn set_log_bytes_limit(&mut self, limit: Option<usize>) {
        self.log_bytes_limit = limit;
    }

    pub fn with_log_bytes_limit(mut self, limit: Option<usize>) -> Self {
        self.set_log_bytes_limit(limit);
        self
    }

    #[cfg_attr(feature = "nodejs-internal", qualifiers(pub))]
    fn set_precompiles(&mut self) {
        load_precompiles(self);
    }

    /// Adds the standard precompiles to the VM.
    //
    // Use `with_feature_set` beforehand to change change what precompiles are added.
    pub fn with_precompiles(mut self) -> Self {
        self.set_precompiles();
        self
    }

    /// Returns minimum balance required to make an account with specified data length rent exempt.
    pub fn minimum_balance_for_rent_exemption(&self, data_len: usize) -> u64 {
        1.max(
            self.accounts
                .sysvar_cache
                .get_rent()
                .unwrap_or_default()
                .minimum_balance(data_len),
        )
    }

    /// Returns all information associated with the account of the provided pubkey.
    pub fn get_account(&self, pubkey: &Pubkey) -> Option<Account> {
        self.accounts.get_account(pubkey).map(Into::into)
    }

    /// Sets all information associated with the account of the provided pubkey.
    pub fn set_account(&mut self, pubkey: Pubkey, data: Account) -> Result<(), LiteSVMError> {
        self.accounts.add_account(pubkey, data.into())
    }

    /// Gets the balance of the provided account pubkey.
    pub fn get_balance(&self, pubkey: &Pubkey) -> Option<u64> {
        self.accounts.get_account(pubkey).map(|x| x.lamports())
    }

    /// Gets the latest blockhash.
    pub fn latest_blockhash(&self) -> Hash {
        self.latest_blockhash
    }

    /// Sets the sysvar to the test environment.
    pub fn set_sysvar<T>(&mut self, sysvar: &T)
    where
        T: Sysvar + SysvarId,
    {
        let account =
            AccountSharedData::new_data(1, &sysvar, &solana_sdk_ids::sysvar::id()).unwrap();
        self.accounts.add_account(T::id(), account).unwrap();
    }

    /// Gets a sysvar from the test environment.
    pub fn get_sysvar<T>(&self) -> T
    where
        T: Sysvar + SysvarId,
    {
        bincode::deserialize(self.accounts.get_account(&T::id()).unwrap().data()).unwrap()
    }

    /// Gets a transaction from the transaction history.
    pub fn get_transaction(&self, signature: &Signature) -> Option<&TransactionResult> {
        self.history.get_transaction(signature)
    }

    /// Airdrops the account with the lamports specified.
    pub fn airdrop(&mut self, pubkey: &Pubkey, lamports: u64) -> TransactionResult {
        let payer = Keypair::try_from(self.airdrop_kp.as_slice()).unwrap();
        let tx = VersionedTransaction::try_new(
            VersionedMessage::Legacy(Message::new_with_blockhash(
                &[solana_system_interface::instruction::transfer(
                    &payer.pubkey(),
                    pubkey,
                    lamports,
                )],
                Some(&payer.pubkey()),
                &self.latest_blockhash,
            )),
            &[payer],
        )
        .unwrap();

        self.send_transaction(tx)
    }

    /// Adds a builtin program to the test environment.
    pub fn add_builtin(&mut self, program_id: Pubkey, entrypoint: BuiltinFunctionWithContext) {
        let builtin = ProgramCacheEntry::new_builtin(
            self.accounts
                .sysvar_cache
                .get_clock()
                .unwrap_or_default()
                .slot,
            1,
            entrypoint,
        );

        self.accounts
            .programs_cache
            .replenish(program_id, Arc::new(builtin));

        let mut account = AccountSharedData::new(0, 1, &bpf_loader::id());
        account.set_executable(true);
        self.accounts.add_account(program_id, account).unwrap();
    }

    /// Adds an SBF program to the test environment from the file specified.
    pub fn add_program_from_file(
        &mut self,
        program_id: impl Into<Pubkey>,
        path: impl AsRef<Path>,
    ) -> Result<(), LiteSVMError> {
        let bytes = std::fs::read(path)?;
        self.add_program(program_id, &bytes)?;
        Ok(())
    }

    /// Adds am SBF program to the test environment.
    pub fn add_program(
        &mut self,
        program_id: impl Into<Pubkey>,
        program_bytes: &[u8],
    ) -> Result<(), LiteSVMError> {
        let program_id = program_id.into();
        let program_len = program_bytes.len();
        let lamports = self.minimum_balance_for_rent_exemption(program_len);
        let mut account = AccountSharedData::new(lamports, program_len, &bpf_loader::id());
        account.set_executable(true);
        account.set_data_from_slice(program_bytes);
        let current_slot = self
            .accounts
            .sysvar_cache
            .get_clock()
            .unwrap_or_default()
            .slot;
        let mut loaded_program = solana_bpf_loader_program::load_program_from_bytes(
            None,
            &mut LoadProgramMetrics::default(),
            account.data(),
            account.owner(),
            account.data().len(),
            current_slot,
            self.accounts
                .programs_cache
                .environments
                .program_runtime_v1
                .clone(),
            false,
        )
        .unwrap_or_default();
        loaded_program.effective_slot = current_slot;
        self.accounts.add_account(program_id, account)?;
        self.accounts
            .programs_cache
            .replenish(program_id, Arc::new(loaded_program));
        Ok(())
    }

    fn create_transaction_context(
        &self,
        compute_budget: ComputeBudget,
        accounts: Vec<(Pubkey, AccountSharedData)>,
    ) -> TransactionContext {
        TransactionContext::new(
            accounts,
            self.get_sysvar(),
            compute_budget.max_instruction_stack_depth,
            compute_budget.max_instruction_trace_length,
        )
    }

    fn sanitize_transaction_no_verify_inner(
        &self,
        tx: VersionedTransaction,
    ) -> Result<SanitizedTransaction, TransactionError> {
        let res = SanitizedTransaction::try_create(
            tx,
            MessageHash::Compute,
            Some(false),
            &self.accounts,
            &ReservedAccountKeys::empty_key_set(),
        );
        res.inspect_err(|_| {
            log::error!("Transaction sanitization failed");
        })
    }

    fn sanitize_transaction_no_verify(
        &self,
        tx: VersionedTransaction,
    ) -> Result<SanitizedTransaction, ExecutionResult> {
        self.sanitize_transaction_no_verify_inner(tx)
            .map_err(|err| ExecutionResult {
                tx_result: Err(err),
                ..Default::default()
            })
    }

    fn sanitize_transaction(
        &self,
        tx: VersionedTransaction,
    ) -> Result<SanitizedTransaction, ExecutionResult> {
        self.sanitize_transaction_inner(tx)
            .map_err(|err| ExecutionResult {
                tx_result: Err(err),
                ..Default::default()
            })
    }

    fn sanitize_transaction_inner(
        &self,
        tx: VersionedTransaction,
    ) -> Result<SanitizedTransaction, TransactionError> {
        let tx = self.sanitize_transaction_no_verify_inner(tx)?;

        tx.verify()?;
        // tx.verify_precompiles(&self.feature_set)?; TODO

        Ok(tx)
    }

    fn process_transaction(
        &self,
        tx: &SanitizedTransaction,
        compute_budget_limits: ComputeBudgetLimits,
        log_collector: Rc<RefCell<LogCollector>>,
    ) -> (
        Result<(), TransactionError>,
        u64,
        Option<TransactionContext>,
        u64,
        Option<Pubkey>,
    ) {
        let compute_budget = self.compute_budget.unwrap_or_else(|| ComputeBudget {
            compute_unit_limit: u64::from(compute_budget_limits.compute_unit_limit),
            heap_size: compute_budget_limits.updated_heap_bytes,
            ..ComputeBudget::default()
        });
        let blockhash = tx.message().recent_blockhash();
        //reload program cache
        let mut program_cache_for_tx_batch = self.accounts.programs_cache.clone();
        let mut accumulated_consume_units = 0;
        let message = tx.message();
        let account_keys = message.account_keys();
        let instruction_accounts = message
            .instructions()
            .iter()
            .flat_map(|instruction| &instruction.accounts)
            .unique()
            .collect::<Vec<&u8>>();
        let fee = solana_fee::calculate_fee(
            message,
            false,
            self.fee_structure.lamports_per_signature,
            0,
            FeeFeatures::from(&self.feature_set),
        );
        let mut validated_fee_payer = false;
        let mut payer_key = None;
        let maybe_accounts = account_keys
            .iter()
            .enumerate()
            .map(|(i, key)| {
                let mut account_found = true;
                let account = if solana_sdk_ids::sysvar::instructions::check_id(key) {
                    construct_instructions_account(message)
                } else {
                    let instruction_account = u8::try_from(i)
                        .map(|i| instruction_accounts.contains(&&i))
                        .unwrap_or(false);
                    let mut account = if !instruction_account
                        && !message.is_writable(i)
                        && self.accounts.programs_cache.find(key).is_some()
                    {
                        // Optimization to skip loading of accounts which are only used as
                        // programs in top-level instructions and not passed as instruction accounts.
                        self.accounts.get_account(key).unwrap()
                    } else {
                        self.accounts.get_account(key).unwrap_or_else(|| {
                            account_found = false;
                            let mut default_account = AccountSharedData::default();
                            default_account.set_rent_epoch(0);
                            default_account
                        })
                    };
                    if !validated_fee_payer
                        && (!message.is_invoked(i) || message.is_instruction_account(i))
                    {
                        validate_fee_payer(
                            key,
                            &mut account,
                            i as IndexOfAccount,
                            &self.accounts.sysvar_cache.get_rent().unwrap(),
                            fee,
                        )?;
                        validated_fee_payer = true;
                        payer_key = Some(*key);
                    }
                    account
                };

                Ok((*key, account))
            })
            .collect::<solana_transaction_error::TransactionResult<Vec<_>>>();
        let mut accounts = match maybe_accounts {
            Ok(accs) => accs,
            Err(e) => {
                return (Err(e), accumulated_consume_units, None, fee, payer_key);
            }
        };
        if !validated_fee_payer {
            error!("Failed to validate fee payer");
            return (
                Err(TransactionError::AccountNotFound),
                accumulated_consume_units,
                None,
                fee,
                payer_key,
            );
        }
        let builtins_start_index = accounts.len();
        let maybe_program_indices = tx
            .message()
            .instructions()
            .iter()
            .map(|c| {
                let mut account_indices: Vec<u16> = Vec::with_capacity(2);
                let program_index = c.program_id_index as usize;
                // This may never error, because the transaction is sanitized
                let (program_id, program_account) = accounts.get(program_index).unwrap();
                if native_loader::check_id(program_id) {
                    return Ok(account_indices);
                }
                if !program_account.executable() {
                    error!("Program account {program_id} is not executable.");
                    return Err(TransactionError::InvalidProgramForExecution);
                }
                account_indices.insert(0, program_index as IndexOfAccount);

                let owner_id = program_account.owner();
                if native_loader::check_id(owner_id) {
                    return Ok(account_indices);
                }
                if !accounts
                    .get(builtins_start_index..)
                    .ok_or(TransactionError::ProgramAccountNotFound)?
                    .iter()
                    .any(|(key, _)| key == owner_id)
                {
                    let owner_account = self.get_account(owner_id).unwrap();
                    if !native_loader::check_id(owner_account.owner()) {
                        error!(
                            "Owner account {owner_id} is not owned by the native loader program."
                        );
                        return Err(TransactionError::InvalidProgramForExecution);
                    }
                    if !owner_account.executable {
                        error!("Owner account {owner_id} is not executable");
                        return Err(TransactionError::InvalidProgramForExecution);
                    }
                    accounts.push((*owner_id, owner_account.into()));
                }
                Ok(account_indices)
            })
            .collect::<Result<Vec<Vec<u16>>, TransactionError>>();
        match maybe_program_indices {
            Ok(program_indices) => {
                let mut context = self.create_transaction_context(compute_budget, accounts);
<<<<<<< HEAD
                let feature_set = self.feature_set.runtime_features();
                let mut invoke_context = InvokeContext::new(
                    &mut context,
                    &mut program_cache_for_tx_batch,
                    EnvironmentConfig::new(
                        *blockhash,
                        self.fee_structure.lamports_per_signature,
                        &EmptyCallback,
                        &feature_set,
                        &self.accounts.sysvar_cache,
                    ),
                    Some(log_collector),
                    compute_budget.to_budget(),
                    SVMTransactionExecutionCost::default(),
                );
=======

                let tx_lite_coverage = || {
                    if self.lite_coverage.is_some() {
                        Some(tx.clone())
                    } else {
                        None
                    }
                };

>>>>>>> d51971e4
                let mut tx_result = process_message(
                    tx.message(),
                    &program_indices,
                    &mut invoke_context,
                    &mut ExecuteTimings::default(),
                    &mut accumulated_consume_units,
                )
                .map(|_| ());

                if let Some(tx_copy) = tx_lite_coverage() {
                    self.send_transaction_lite_coverage(tx_copy);
                }

                if let Err(err) = self.check_accounts_rent(tx, &context) {
                    tx_result = Err(err);
                };

                (
                    tx_result,
                    accumulated_consume_units,
                    Some(context),
                    fee,
                    payer_key,
                )
            }
            Err(e) => (Err(e), accumulated_consume_units, None, fee, payer_key),
        }
    }

    fn send_transaction_lite_coverage(&self, tx: SanitizedTransaction) {
        if let Some(lite_coverage) = self.lite_coverage.as_ref() {
            // Sync Sysvars
            self.sync_sysvars_with_lite_coverage();
            // Sync Accounts
            let tx_accounts = self.collect_accounts_for_lite_coverage(&tx);

            let _ = lite_coverage.send_transaction(tx.to_versioned_transaction(), &tx_accounts);
        }
    }

    fn sync_sysvars_with_lite_coverage(&self) {
        if let Some(lite_coverage) = self.lite_coverage.as_ref() {
            let pt_context = lite_coverage.get_program_test_context();
            if let Some(ctx) = &*pt_context {
                let clock_sysvar = self.get_sysvar::<Clock>();
                ctx.set_sysvar(&clock_sysvar);

                let epoch_schedule_sysvar = self.get_sysvar::<EpochSchedule>();
                ctx.set_sysvar(&epoch_schedule_sysvar);

                #[allow(deprecated)]
                let fees_sysvar = self.get_sysvar::<Fees>();
                ctx.set_sysvar(&fees_sysvar);

                let rent_sysvar = self.get_sysvar::<Rent>();
                ctx.set_sysvar(&rent_sysvar);

                let epoch_rewards_sysvar = self.get_sysvar::<EpochRewards>();
                ctx.set_sysvar(&epoch_rewards_sysvar);

                #[allow(deprecated)]
                let recent_blockhashes_sysvar = self.get_sysvar::<RecentBlockhashes>();
                ctx.set_sysvar(&recent_blockhashes_sysvar);

                let slot_hashed_sysvar = self.get_sysvar::<SlotHashes>();
                ctx.set_sysvar(&slot_hashed_sysvar);

                let slot_history_sysvar = self.get_sysvar::<SlotHistory>();
                ctx.set_sysvar(&slot_history_sysvar);

                let stake_history_sysvar = self.get_sysvar::<StakeHistory>();
                ctx.set_sysvar(&stake_history_sysvar);

                let last_restart_slot_sysvar = self.get_sysvar::<LastRestartSlot>();
                ctx.set_sysvar(&last_restart_slot_sysvar);
            }
        }
    }

    fn collect_accounts_for_lite_coverage(
        &self,
        tx: &SanitizedTransaction,
    ) -> Vec<(Pubkey, AccountSharedData)> {
        let account_keys = tx.message().static_account_keys();
        let mut tx_accounts: Vec<(Pubkey, AccountSharedData)> =
            Vec::with_capacity(account_keys.len());
        for account_key in account_keys {
            let account = self.get_account(account_key);
            if let Some(account) = account {
                if !account.executable() {
                    tx_accounts.push((*account_key, account.into()));
                }
            }
        }
        tx_accounts
    }
    fn check_accounts_rent(
        &self,
        tx: &SanitizedTransaction,
        context: &TransactionContext,
    ) -> Result<(), TransactionError> {
        let rent = self.accounts.sysvar_cache.get_rent().unwrap_or_default();
        let message = tx.message();
        for index in 0..message.account_keys().len() {
            if message.is_writable(index) {
                let account = context
                    .accounts()
                    .try_borrow(index as IndexOfAccount)
                    .map_err(|err| TransactionError::InstructionError(index as u8, err))?;

                let pubkey = context
                    .get_key_of_account_at_index(index as IndexOfAccount)
                    .map_err(|err| TransactionError::InstructionError(index as u8, err))?;

                if !account.data().is_empty() {
                    let post_rent_state = get_account_rent_state(&rent, &account);
                    let pre_rent_state = get_account_rent_state(
                        &rent,
                        &self.accounts.get_account(pubkey).unwrap_or_default(),
                    );

                    check_rent_state_with_account(
                        &pre_rent_state,
                        &post_rent_state,
                        pubkey,
                        index as IndexOfAccount,
                    )?;
                }
            }
        }
        Ok(())
    }

    fn execute_transaction_no_verify(
        &mut self,
        tx: VersionedTransaction,
        log_collector: Rc<RefCell<LogCollector>>,
    ) -> ExecutionResult {
        map_sanitize_result(self.sanitize_transaction_no_verify(tx), |s_tx| {
            self.execute_sanitized_transaction(s_tx, log_collector)
        })
    }

    fn execute_transaction(
        &mut self,
        tx: VersionedTransaction,
        log_collector: Rc<RefCell<LogCollector>>,
    ) -> ExecutionResult {
        map_sanitize_result(self.sanitize_transaction(tx), |s_tx| {
            self.execute_sanitized_transaction(s_tx, log_collector)
        })
    }

    fn execute_sanitized_transaction(
        &mut self,
        sanitized_tx: SanitizedTransaction,
        log_collector: Rc<RefCell<LogCollector>>,
    ) -> ExecutionResult {
        let CheckAndProcessTransactionSuccess {
            core:
                CheckAndProcessTransactionSuccessCore {
                    result,
                    compute_units_consumed,
                    context,
                },
            fee,
            payer_key,
        } = match self.check_and_process_transaction(&sanitized_tx, log_collector) {
            Ok(value) => value,
            Err(value) => return value,
        };
        if let Some(ctx) = context {
            let tx_result = self.check_tx_result(result, payer_key, fee);
            execution_result_if_context(sanitized_tx, ctx, tx_result, compute_units_consumed)
        } else {
            ExecutionResult::result_and_compute_units(result, compute_units_consumed)
        }
    }

    fn execute_sanitized_transaction_readonly(
        &self,
        sanitized_tx: SanitizedTransaction,
        log_collector: Rc<RefCell<LogCollector>>,
    ) -> ExecutionResult {
        let CheckAndProcessTransactionSuccess {
            core:
                CheckAndProcessTransactionSuccessCore {
                    result,
                    compute_units_consumed,
                    context,
                },
            ..
        } = match self.check_and_process_transaction(&sanitized_tx, log_collector) {
            Ok(value) => value,
            Err(value) => return value,
        };
        if let Some(ctx) = context {
            execution_result_if_context(sanitized_tx, ctx, result, compute_units_consumed)
        } else {
            ExecutionResult::result_and_compute_units(result, compute_units_consumed)
        }
    }

    fn check_tx_result(
        &mut self,
        result: Result<(), TransactionError>,
        payer_key: Option<Pubkey>,
        fee: u64,
    ) -> Result<(), TransactionError> {
        if result.is_ok() {
            result
        } else if let Some(payer) = payer_key {
            self.accounts.withdraw(&payer, fee).and(result)
        } else {
            result
        }
    }

    fn check_and_process_transaction(
        &self,
        sanitized_tx: &SanitizedTransaction,
        log_collector: Rc<RefCell<LogCollector>>,
    ) -> Result<CheckAndProcessTransactionSuccess, ExecutionResult> {
        self.maybe_blockhash_check(sanitized_tx)?;
        let compute_budget_limits = get_compute_budget_limits(sanitized_tx, &self.feature_set)?;
        self.maybe_history_check(sanitized_tx)?;
        let (result, compute_units_consumed, context, fee, payer_key) =
            self.process_transaction(sanitized_tx, compute_budget_limits, log_collector);
        Ok(CheckAndProcessTransactionSuccess {
            core: {
                CheckAndProcessTransactionSuccessCore {
                    result,
                    compute_units_consumed,
                    context,
                }
            },
            fee,
            payer_key,
        })
    }

    fn maybe_history_check(
        &self,
        sanitized_tx: &SanitizedTransaction,
    ) -> Result<(), ExecutionResult> {
        if self.history.check_transaction(sanitized_tx.signature()) {
            return Err(ExecutionResult {
                tx_result: Err(TransactionError::AlreadyProcessed),
                ..Default::default()
            });
        }
        Ok(())
    }

    fn maybe_blockhash_check(
        &self,
        sanitized_tx: &SanitizedTransaction,
    ) -> Result<(), ExecutionResult> {
        if self.blockhash_check {
            self.check_transaction_age(sanitized_tx)?;
        }
        Ok(())
    }

    fn execute_transaction_readonly(
        &self,
        tx: VersionedTransaction,
        log_collector: Rc<RefCell<LogCollector>>,
    ) -> ExecutionResult {
        map_sanitize_result(self.sanitize_transaction(tx), |s_tx| {
            self.execute_sanitized_transaction_readonly(s_tx, log_collector)
        })
    }

    fn execute_transaction_no_verify_readonly(
        &self,
        tx: VersionedTransaction,
        log_collector: Rc<RefCell<LogCollector>>,
    ) -> ExecutionResult {
        map_sanitize_result(self.sanitize_transaction_no_verify(tx), |s_tx| {
            self.execute_sanitized_transaction_readonly(s_tx, log_collector)
        })
    }

    /// Attach programs for obtaining code coverage.
    pub fn with_coverage(
        &mut self,
        programs: Vec<NativeProgram>,
        additional_programs: Vec<AdditionalProgram>,
        payer: Keypair,
    ) -> LiteCoverageError<()> {
        self.lite_coverage = Some(LiteCoverage::new(programs, additional_programs, payer)?);
        Ok(())
    }

    /// Submits a signed transaction.
    pub fn send_transaction(&mut self, tx: impl Into<VersionedTransaction>) -> TransactionResult {
        let log_collector = LogCollector {
            bytes_limit: self.log_bytes_limit,
            ..Default::default()
        };
        let log_collector = Rc::new(RefCell::new(log_collector));
        let vtx: VersionedTransaction = tx.into();
        let ExecutionResult {
            post_accounts,
            tx_result,
            signature,
            compute_units_consumed,
            inner_instructions,
            return_data,
            included,
        } = if self.sigverify {
            self.execute_transaction(vtx, log_collector.clone())
        } else {
            self.execute_transaction_no_verify(vtx, log_collector.clone())
        };
        let Ok(logs) = Rc::try_unwrap(log_collector).map(|lc| lc.into_inner().messages) else {
            unreachable!("Log collector should not be used after send_transaction returns")
        };
        let meta = TransactionMetadata {
            logs,
            inner_instructions,
            compute_units_consumed,
            return_data,
            signature,
        };

        if let Err(tx_err) = tx_result {
            let err = TransactionResult::Err(FailedTransactionMetadata { err: tx_err, meta });
            if included {
                self.history.add_new_transaction(signature, err.clone());
            }
            err
        } else {
            self.history
                .add_new_transaction(signature, Ok(meta.clone()));
            self.accounts
                .sync_accounts(post_accounts)
                .expect("It shouldn't be possible to write invalid sysvars in send_transaction.");

            TransactionResult::Ok(meta)
        }
    }

    /// Simulates a transaction.
    pub fn simulate_transaction(
        &self,
        tx: impl Into<VersionedTransaction>,
    ) -> Result<SimulatedTransactionInfo, FailedTransactionMetadata> {
        let log_collector = LogCollector {
            bytes_limit: self.log_bytes_limit,
            ..Default::default()
        };
        let log_collector = Rc::new(RefCell::new(log_collector));
        let ExecutionResult {
            post_accounts,
            tx_result,
            signature,
            compute_units_consumed,
            inner_instructions,
            return_data,
            ..
        } = if self.sigverify {
            self.execute_transaction_readonly(tx.into(), log_collector.clone())
        } else {
            self.execute_transaction_no_verify_readonly(tx.into(), log_collector.clone())
        };
        let Ok(logs) = Rc::try_unwrap(log_collector).map(|lc| lc.into_inner().messages) else {
            unreachable!("Log collector should not be used after simulate_transaction returns")
        };
        let meta = TransactionMetadata {
            signature,
            logs,
            inner_instructions,
            compute_units_consumed,
            return_data,
        };

        if let Err(tx_err) = tx_result {
            Err(FailedTransactionMetadata { err: tx_err, meta })
        } else {
            Ok(SimulatedTransactionInfo {
                meta,
                post_accounts,
            })
        }
    }

    /// Expires the current blockhash.
    pub fn expire_blockhash(&mut self) {
        self.latest_blockhash = create_blockhash(&self.latest_blockhash.to_bytes());
        #[allow(deprecated)]
        self.set_sysvar(&RecentBlockhashes::from_iter([IterItem(
            0,
            &self.latest_blockhash,
            self.fee_structure.lamports_per_signature,
        )]));
    }

    /// Warps the clock to the specified slot.
    pub fn warp_to_slot(&mut self, slot: u64) {
        let mut clock = self.get_sysvar::<Clock>();
        clock.slot = slot;
        self.set_sysvar(&clock);
    }

    /// Gets the current compute budget.
    pub fn get_compute_budget(&self) -> Option<ComputeBudget> {
        self.compute_budget
    }

    pub fn get_sigverify(&self) -> bool {
        self.sigverify
    }

    #[cfg(feature = "internal-test")]
    pub fn get_feature_set(&self) -> Arc<FeatureSet> {
        self.feature_set.clone()
    }

    fn check_transaction_age(&self, tx: &SanitizedTransaction) -> Result<(), ExecutionResult> {
        self.check_transaction_age_inner(tx)
            .map_err(|e| ExecutionResult {
                tx_result: Err(e),
                ..Default::default()
            })
    }

    fn check_transaction_age_inner(
        &self,
        tx: &SanitizedTransaction,
    ) -> solana_transaction_error::TransactionResult<()> {
        let recent_blockhash = tx.message().recent_blockhash();
        if recent_blockhash == &self.latest_blockhash
            || self.check_transaction_for_nonce(
                tx,
                &DurableNonce::from_blockhash(&self.latest_blockhash),
            )
        {
            Ok(())
        } else {
            log::error!(
                "Blockhash {} not found. Expected blockhash {}",
                recent_blockhash,
                self.latest_blockhash
            );
            Err(TransactionError::BlockhashNotFound)
        }
    }

    fn check_message_for_nonce(&self, message: &SanitizedMessage) -> bool {
        message
            .get_durable_nonce()
            .and_then(|nonce_address| self.accounts.get_account(nonce_address))
            .and_then(|nonce_account| {
                solana_nonce_account::verify_nonce_account(
                    &nonce_account,
                    message.recent_blockhash(),
                )
            })
            .is_some_and(|nonce_data| {
                message
                    .get_ix_signers(NONCED_TX_MARKER_IX_INDEX as usize)
                    .any(|signer| signer == &nonce_data.authority)
            })
    }

    fn check_transaction_for_nonce(
        &self,
        tx: &SanitizedTransaction,
        next_durable_nonce: &DurableNonce,
    ) -> bool {
        let nonce_is_advanceable = tx.message().recent_blockhash() != next_durable_nonce.as_hash();
        nonce_is_advanceable && self.check_message_for_nonce(tx.message())
    }
}

struct CheckAndProcessTransactionSuccessCore {
    result: Result<(), TransactionError>,
    compute_units_consumed: u64,
    context: Option<TransactionContext>,
}

struct CheckAndProcessTransactionSuccess {
    core: CheckAndProcessTransactionSuccessCore,
    fee: u64,
    payer_key: Option<Pubkey>,
}

fn execution_result_if_context(
    sanitized_tx: SanitizedTransaction,
    ctx: TransactionContext,
    result: Result<(), TransactionError>,
    compute_units_consumed: u64,
) -> ExecutionResult {
    let (signature, return_data, inner_instructions, post_accounts) =
        execute_tx_helper(sanitized_tx, ctx);
    ExecutionResult {
        tx_result: result,
        signature,
        post_accounts,
        inner_instructions,
        compute_units_consumed,
        return_data,
        included: true,
    }
}

fn execute_tx_helper(
    sanitized_tx: SanitizedTransaction,
    ctx: TransactionContext,
) -> (
    Signature,
    solana_transaction_context::TransactionReturnData,
    InnerInstructionsList,
    Vec<(Pubkey, AccountSharedData)>,
) {
    let signature = sanitized_tx.signature().to_owned();
    let inner_instructions = inner_instructions_list_from_instruction_trace(&ctx);
    let ExecutionRecord {
        accounts,
        return_data,
        touched_account_count: _,
        accounts_resize_delta: _,
    } = ctx.into();
    let msg = sanitized_tx.message();
    let post_accounts = accounts
        .into_iter()
        .enumerate()
        .filter_map(|(idx, pair)| msg.is_writable(idx).then_some(pair))
        .collect();
    (signature, return_data, inner_instructions, post_accounts)
}

fn get_compute_budget_limits(
    sanitized_tx: &SanitizedTransaction,
    feature_set: &FeatureSet,
) -> Result<ComputeBudgetLimits, ExecutionResult> {
    process_compute_budget_instructions(
        SVMMessage::program_instructions_iter(sanitized_tx),
        feature_set,
    )
    .map_err(|e| ExecutionResult {
        tx_result: Err(e),
        ..Default::default()
    })
}

/// Lighter version of the one in the solana-svm crate.
///
/// Check whether the payer_account is capable of paying the fee. The
/// side effect is to subtract the fee amount from the payer_account
/// balance of lamports. If the payer_acount is not able to pay the
/// fee a specific error is returned.
fn validate_fee_payer(
    payer_address: &Pubkey,
    payer_account: &mut AccountSharedData,
    payer_index: IndexOfAccount,
    rent: &Rent,
    fee: u64,
) -> solana_transaction_error::TransactionResult<()> {
    if payer_account.lamports() == 0 {
        error!("Payer account {payer_address} not found.");
        return Err(TransactionError::AccountNotFound);
    }
    let system_account_kind = get_system_account_kind(payer_account).ok_or_else(|| {
        error!("Payer account {payer_address} is not a system account");
        TransactionError::InvalidAccountForFee
    })?;
    let min_balance = match system_account_kind {
        SystemAccountKind::System => 0,
        SystemAccountKind::Nonce => {
            // Should we ever allow a fees charge to zero a nonce account's
            // balance. The state MUST be set to uninitialized in that case
            rent.minimum_balance(solana_nonce::state::State::size())
        }
    };

    let payer_lamports = payer_account.lamports();

    payer_lamports
        .checked_sub(min_balance)
        .and_then(|v| v.checked_sub(fee))
        .ok_or_else(|| {
            error!(
                "Payer account {payer_address} has insufficient lamports for fee. Payer lamports: \
                {payer_lamports} min_balance: {min_balance} fee: {fee}"
            );
            TransactionError::InsufficientFundsForFee
        })?;

    let payer_pre_rent_state = get_account_rent_state(rent, payer_account);
    // we already checked above if we have sufficient balance so this should never error.
    payer_account.checked_sub_lamports(fee).unwrap();

    let payer_post_rent_state = get_account_rent_state(rent, payer_account);
    check_rent_state_with_account(
        &payer_pre_rent_state,
        &payer_post_rent_state,
        payer_address,
        payer_index,
    )
}

fn map_sanitize_result<F>(
    res: Result<SanitizedTransaction, ExecutionResult>,
    op: F,
) -> ExecutionResult
where
    F: FnOnce(SanitizedTransaction) -> ExecutionResult,
{
    match res {
        Ok(s_tx) => op(s_tx),
        Err(e) => e,
    }
}<|MERGE_RESOLUTION|>--- conflicted
+++ resolved
@@ -933,7 +933,6 @@
         match maybe_program_indices {
             Ok(program_indices) => {
                 let mut context = self.create_transaction_context(compute_budget, accounts);
-<<<<<<< HEAD
                 let feature_set = self.feature_set.runtime_features();
                 let mut invoke_context = InvokeContext::new(
                     &mut context,
@@ -949,7 +948,6 @@
                     compute_budget.to_budget(),
                     SVMTransactionExecutionCost::default(),
                 );
-=======
 
                 let tx_lite_coverage = || {
                     if self.lite_coverage.is_some() {
@@ -959,7 +957,6 @@
                     }
                 };
 
->>>>>>> d51971e4
                 let mut tx_result = process_message(
                     tx.message(),
                     &program_indices,
