/*!
<div align="center">
    <img src="https://raw.githubusercontent.com/litesvm/litesvm/master/logo.jpeg" width="50%" height="50%">
</div>

---

# LiteSVM

[<img alt="github" src="https://img.shields.io/badge/github-LiteSVM/litesvm-8da0cb?style=for-the-badge&labelColor=555555&logo=github" height="20">](https://github.com/LiteSVM/litesvm)
[<img alt="crates.io" src="https://img.shields.io/crates/v/litesvm.svg?style=for-the-badge&color=fc8d62&logo=rust" height="20">](https://crates.io/crates/litesvm)
[<img alt="docs.rs" src="https://img.shields.io/badge/docs.rs-litesvm-66c2a5?style=for-the-badge&labelColor=555555&logo=docs.rs" height="20">](https://docs.rs/litesvm/latest/litesvm/)
[<img alt="build status" src="https://img.shields.io/github/actions/workflow/status/LiteSVM/litesvm/CI.yml?branch=master&style=for-the-badge" height="20">](https://github.com/LiteSVM/litesvm/actions?query=branch%3Amaster)

## 📍 Overview

`litesvm` is a fast and lightweight library for testing Solana programs.
It works by creating an in-process Solana VM optimized for program developers.
This makes it much faster to run and compile than alternatives like `solana-program-test` and `solana-test-validator`.
In a further break from tradition, it has an ergonomic API with sane defaults and extensive configurability for those who want it.

### 🤖 Minimal Example

```rust
use litesvm::LiteSVM;
use solana_message::Message;
use solana_pubkey::Pubkey;
use solana_system_interface::instruction::transfer;
use solana_keypair::Keypair;
use solana_signer::Signer;
use solana_transaction::Transaction;

let from_keypair = Keypair::new();
let from = from_keypair.pubkey();
let to = Pubkey::new_unique();

let mut svm = LiteSVM::new();
svm.airdrop(&from, 10_000).unwrap();

let instruction = transfer(&from, &to, 64);
let tx = Transaction::new(
    &[&from_keypair],
    Message::new(&[instruction], Some(&from)),
    svm.latest_blockhash(),
);
let tx_res = svm.send_transaction(tx).unwrap();

let from_account = svm.get_account(&from);
let to_account = svm.get_account(&to);
assert_eq!(from_account.unwrap().lamports, 4936);
assert_eq!(to_account.unwrap().lamports, 64);
```

## Deploying Programs

Most of the time we want to do more than just mess around with token transfers -
we want to test our own programs.

**Tip**: if you want to pull a Solana program from mainnet or devnet, use the `solana program dump` command from the Solana CLI.

To add a compiled program to our tests we can use [`.add_program_from_file`](LiteSVM::add_program_from_file).

Here's an example using a [simple program](https://github.com/solana-labs/solana-program-library/tree/bd216c8103cd8eb9f5f32e742973e7afb52f3b81/examples/rust/logging)
from the Solana Program Library that just does some logging:

```rust
use {
    litesvm::LiteSVM,
    solana_instruction::{account_meta::AccountMeta, Instruction},
    solana_keypair::Keypair,
    solana_pubkey::{pubkey, Pubkey},
    solana_message::{Message, VersionedMessage},
    solana_signer::Signer,
    solana_transaction::versioned::VersionedTransaction,
};

fn test_logging() {
    let program_id = pubkey!("Logging111111111111111111111111111111111111");
    let account_meta = AccountMeta {
        pubkey: Pubkey::new_unique(),
        is_signer: false,
        is_writable: true,
    };
    let ix = Instruction {
        program_id,
        accounts: vec![account_meta],
        data: vec![5, 10, 11, 12, 13, 14],
    };
    let mut svm = LiteSVM::new();
    let payer = Keypair::new();
    let bytes = include_bytes!("../../node-litesvm/program_bytes/spl_example_logging.so");
    svm.add_program(program_id, bytes);
    svm.airdrop(&payer.pubkey(), 1_000_000_000).unwrap();
    let blockhash = svm.latest_blockhash();
    let msg = Message::new_with_blockhash(&[ix], Some(&payer.pubkey()), &blockhash);
    let tx = VersionedTransaction::try_new(VersionedMessage::Legacy(msg), &[payer]).unwrap();
    // let's sim it first
    let sim_res = svm.simulate_transaction(tx.clone()).unwrap();
    let meta = svm.send_transaction(tx).unwrap();
    assert_eq!(sim_res.meta, meta);
    assert_eq!(meta.logs[1], "Program log: static string");
    assert!(meta.compute_units_consumed < 10_000) // not being precise here in case it changes
}

```

## Time travel

Many programs rely on the `Clock` sysvar: for example, a mint that doesn't become available until after
a certain time. With `litesvm` you can dynamically overwrite the `Clock` sysvar
using [`svm.set_sysvar::<Clock>()`](LiteSVM::set_sysvar).
Here's an example using a program that panics if `clock.unix_timestamp` is greater than 100
(which is on January 1st 1970):

```rust
use {
    litesvm::LiteSVM,
    solana_clock::Clock,
    solana_instruction::Instruction,
    solana_keypair::Keypair,
    solana_message::{Message, VersionedMessage},
    solana_pubkey::Pubkey,
    solana_signer::Signer,
    solana_transaction::versioned::VersionedTransaction,
};

fn test_set_clock() {
    let program_id = Pubkey::new_unique();
    let mut svm = LiteSVM::new();
    let bytes = include_bytes!("../../node-litesvm/program_bytes/litesvm_clock_example.so");
    svm.add_program(program_id, bytes);
    let payer = Keypair::new();
    let payer_address = payer.pubkey();
    svm.airdrop(&payer.pubkey(), 1_000_000_000).unwrap();
    let blockhash = svm.latest_blockhash();
    let ixs = [Instruction {
        program_id,
        data: vec![],
        accounts: vec![],
    }];
    let msg = Message::new_with_blockhash(&ixs, Some(&payer_address), &blockhash);
    let versioned_msg = VersionedMessage::Legacy(msg);
    let tx = VersionedTransaction::try_new(versioned_msg, &[&payer]).unwrap();
    // set the time to January 1st 2000
    let mut initial_clock = svm.get_sysvar::<Clock>();
    initial_clock.unix_timestamp = 1735689600;
    svm.set_sysvar::<Clock>(&initial_clock);
    // this will fail because it's not January 1970 anymore
    svm.send_transaction(tx).unwrap_err();
    // so let's turn back time
    let mut clock = svm.get_sysvar::<Clock>();
    clock.unix_timestamp = 50;
    svm.set_sysvar::<Clock>(&clock);
    let ixs2 = [Instruction {
        program_id,
        data: vec![1], // unused, this is just to dedup the transaction
        accounts: vec![],
    }];
    let msg2 = Message::new_with_blockhash(&ixs2, Some(&payer_address), &blockhash);
    let versioned_msg2 = VersionedMessage::Legacy(msg2);
    let tx2 = VersionedTransaction::try_new(versioned_msg2, &[&payer]).unwrap();
    // now the transaction goes through
    svm.send_transaction(tx2).unwrap();
}

```

See also: [`warp_to_slot`](LiteSVM::warp_to_slot), which lets you jump to a future slot.

## Writing arbitrary accounts

LiteSVM lets you write any account data you want, regardless of
whether the account state would even be possible.

Here's an example where we give an account a bunch of USDC,
even though we don't have the USDC mint keypair. This is
convenient for testing because it means we don't have to
work with fake USDC in our tests:

```rust
use {
    litesvm::LiteSVM,
    solana_account::Account,
    solana_program_option::COption,
    solana_program_pack::Pack,
    solana_pubkey::{pubkey, Pubkey},
    spl_associated_token_account_client::address::get_associated_token_address,
    spl_token::{
        state::{Account as TokenAccount, AccountState},
        ID as TOKEN_PROGRAM_ID,
    },
};

fn test_infinite_usdc_mint() {
    let owner = Pubkey::new_unique();
    let usdc_mint = pubkey!("EPjFWdd5AufqSSqeM2qN1xzybapC8G4wEGGkZwyTDt1v");
    let ata = get_associated_token_address(&owner, &usdc_mint);
    let usdc_to_own = 1_000_000_000_000;
    let token_acc = TokenAccount {
        mint: usdc_mint,
        owner: owner,
        amount: usdc_to_own,
        delegate: COption::None,
        state: AccountState::Initialized,
        is_native: COption::None,
        delegated_amount: 0,
        close_authority: COption::None,
    };
    let mut svm = LiteSVM::new();
    let mut token_acc_bytes = [0u8; TokenAccount::LEN];
    TokenAccount::pack(token_acc, &mut token_acc_bytes).unwrap();
    svm.set_account(
        ata,
        Account {
            lamports: 1_000_000_000,
            data: token_acc_bytes.to_vec(),
            owner: TOKEN_PROGRAM_ID,
            executable: false,
            rent_epoch: 0,
        },
    )
    .unwrap();
    let raw_account = svm.get_account(&ata).unwrap();
    assert_eq!(
        TokenAccount::unpack(&raw_account.data).unwrap().amount,
        usdc_to_own
    )
}

```

## Copying Accounts from a live environment

If you want to copy accounts from mainnet or devnet, you can use the `solana account` command in the Solana CLI to save account data to a file.

## Other features

Other things you can do with `litesvm` include:

* Changing the max compute units and other compute budget behaviour using [`.with_compute_budget`](LiteSVM::with_compute_budget).
* Disable transaction signature checking using [`.with_sigverify(false)`](LiteSVM::with_sigverify).
* Find previous transactions using [`.get_transaction`](`LiteSVM::get_transaction`).

## When should I use `solana-test-validator`?

While `litesvm` is faster and more convenient, it is also less like a real RPC node.
So `solana-test-validator` is still useful when you need to call RPC methods that LiteSVM
doesn't support, or when you want to test something that depends on real-life validator behaviour
rather than just testing your program and client code.

In general though it is recommended to use `litesvm` wherever possible, as it will make your life
much easier.

*/

use lite_coverage::AdditionalProgram;
pub use lite_coverage::{LiteCoverage, LiteCoverageError, NativeProgram};
#[cfg(feature = "nodejs-internal")]
use qualifier_attr::qualifiers;
#[allow(deprecated)]
use solana_sysvar::{
    fees::Fees, recent_blockhashes::IterItem, recent_blockhashes::RecentBlockhashes,
};

use {
    crate::{
        accounts_db::AccountsDb,
        error::LiteSVMError,
        history::TransactionHistory,
        message_processor::process_message,
        programs::load_default_programs,
        types::{
            ExecutionResult, FailedTransactionMetadata, TransactionMetadata, TransactionResult,
        },
        utils::{
            create_blockhash,
            rent::{check_rent_state_with_account, get_account_rent_state},
        },
    },
    agave_feature_set::FeatureSet,
    agave_reserved_account_keys::ReservedAccountKeys,
    itertools::Itertools,
    log::error,
    precompiles::load_precompiles,
    solana_account::{Account, AccountSharedData, ReadableAccount, WritableAccount},
    solana_bpf_loader_program::syscalls::{
        create_program_runtime_environment_v1, create_program_runtime_environment_v2,
    },
    solana_builtins::BUILTINS,
    solana_clock::Clock,
    solana_compute_budget::{
        compute_budget::{ComputeBudget, SVMTransactionExecutionCost},
        compute_budget_limits::ComputeBudgetLimits,
    },
    solana_compute_budget_instruction::instructions_processor::process_compute_budget_instructions,
    solana_epoch_rewards::EpochRewards,
    solana_epoch_schedule::EpochSchedule,
    solana_fee::FeeFeatures,
    solana_fee_structure::FeeStructure,
    solana_hash::Hash,
    solana_keypair::Keypair,
    solana_last_restart_slot::LastRestartSlot,
    solana_log_collector::LogCollector,
    solana_message::{
        inner_instruction::InnerInstructionsList, Message, SanitizedMessage, VersionedMessage,
    },
    solana_native_token::LAMPORTS_PER_SOL,
    solana_nonce::{state::DurableNonce, NONCED_TX_MARKER_IX_INDEX},
    solana_program_runtime::{
        invoke_context::{BuiltinFunctionWithContext, EnvironmentConfig, InvokeContext},
        loaded_programs::{LoadProgramMetrics, ProgramCacheEntry},
    },
    solana_pubkey::Pubkey,
    solana_rent::Rent,
    solana_sdk_ids::{bpf_loader, native_loader, system_program},
    solana_signature::Signature,
    solana_signer::Signer,
    solana_slot_hashes::SlotHashes,
    solana_slot_history::SlotHistory,
    solana_stake_interface::stake_history::StakeHistory,
    solana_svm_transaction::svm_message::SVMMessage,
    solana_system_program::{get_system_account_kind, SystemAccountKind},
    solana_sysvar::Sysvar,
    solana_sysvar_id::SysvarId,
    solana_timings::ExecuteTimings,
    solana_transaction::{
        sanitized::{MessageHash, SanitizedTransaction},
        versioned::VersionedTransaction,
    },
    solana_transaction_context::{ExecutionRecord, IndexOfAccount, TransactionContext},
    solana_transaction_error::TransactionError,
    std::{cell::RefCell, path::Path, rc::Rc, sync::Arc},
    types::SimulatedTransactionInfo,
    utils::{
        construct_instructions_account,
        inner_instructions::inner_instructions_list_from_instruction_trace,
    },
};

pub mod error;
pub mod types;

mod accounts_db;
mod callback;
mod format_logs;
mod history;
mod message_processor;
mod precompiles;
mod programs;
mod utils;

#[derive(Clone)]
pub struct LiteSVM {
    accounts: AccountsDb,
    airdrop_kp: [u8; 64],
    feature_set: FeatureSet,
    latest_blockhash: Hash,
    history: TransactionHistory,
    compute_budget: Option<ComputeBudget>,
    sigverify: bool,
    blockhash_check: bool,
    fee_structure: FeeStructure,
    log_bytes_limit: Option<usize>,
    lite_coverage: Option<LiteCoverage>,
}

impl Default for LiteSVM {
    fn default() -> Self {
        Self {
            accounts: Default::default(),
            airdrop_kp: Keypair::new().to_bytes(),
            feature_set: Default::default(),
            latest_blockhash: create_blockhash(b"genesis"),
            history: TransactionHistory::new(),
            compute_budget: None,
            sigverify: false,
            blockhash_check: false,
            fee_structure: FeeStructure::default(),
            log_bytes_limit: Some(10_000),
            lite_coverage: None,
        }
    }
}

impl LiteSVM {
    /// Creates the basic test environment.
    pub fn new() -> Self {
        LiteSVM::default()
            .with_feature_set(FeatureSet::all_enabled())
            .with_builtins()
            .with_lamports(1_000_000u64.wrapping_mul(LAMPORTS_PER_SOL))
            .with_sysvars()
            .with_precompiles()
            .with_default_programs()
            .with_sigverify(true)
            .with_blockhash_check(true)
    }

    #[cfg_attr(feature = "nodejs-internal", qualifiers(pub))]
    fn set_compute_budget(&mut self, compute_budget: ComputeBudget) {
        self.compute_budget = Some(compute_budget);
    }

    /// Sets the compute budget.
    pub fn with_compute_budget(mut self, compute_budget: ComputeBudget) -> Self {
        self.set_compute_budget(compute_budget);
        self
    }

    #[cfg_attr(feature = "nodejs-internal", qualifiers(pub))]
    fn set_sigverify(&mut self, sigverify: bool) {
        self.sigverify = sigverify;
    }

    /// Enables or disables sigverify.
    pub fn with_sigverify(mut self, sigverify: bool) -> Self {
        self.set_sigverify(sigverify);
        self
    }

    #[cfg_attr(feature = "nodejs-internal", qualifiers(pub))]
    fn set_blockhash_check(&mut self, check: bool) {
        self.blockhash_check = check;
    }

    /// Enables or disables the blockhash check.
    pub fn with_blockhash_check(mut self, check: bool) -> Self {
        self.set_blockhash_check(check);
        self
    }

    #[cfg_attr(feature = "nodejs-internal", qualifiers(pub))]
    fn set_sysvars(&mut self) {
        self.set_sysvar(&Clock::default());
        self.set_sysvar(&EpochRewards::default());
        self.set_sysvar(&EpochSchedule::default());
        #[allow(deprecated)]
        let fees = Fees::default();
        self.set_sysvar(&fees);
        self.set_sysvar(&LastRestartSlot::default());
        let latest_blockhash = self.latest_blockhash;
        #[allow(deprecated)]
        self.set_sysvar(&RecentBlockhashes::from_iter([IterItem(
            0,
            &latest_blockhash,
            fees.fee_calculator.lamports_per_signature,
        )]));
        self.set_sysvar(&Rent::default());
        self.set_sysvar(&SlotHashes::new(&[(
            self.accounts.sysvar_cache.get_clock().unwrap().slot,
            latest_blockhash,
        )]));
        self.set_sysvar(&SlotHistory::default());
        self.set_sysvar(&StakeHistory::default());
    }

    /// Includes the default sysvars.
    pub fn with_sysvars(mut self) -> Self {
        self.set_sysvars();
        self
    }

    /// Set the FeatureSet used by the VM instance.
    pub fn with_feature_set(mut self, feature_set: FeatureSet) -> Self {
        self.set_feature_set(feature_set);
        self
    }

    #[cfg_attr(feature = "nodejs-internal", qualifiers(pub))]
    fn set_feature_set(&mut self, feature_set: FeatureSet) {
        self.feature_set = feature_set;
    }

    #[cfg_attr(feature = "nodejs-internal", qualifiers(pub))]
    fn set_builtins(&mut self) {
        BUILTINS.iter().for_each(|builtint| {
            if builtint
                .enable_feature_id
                .is_none_or(|x| self.feature_set.is_active(&x))
            {
                let loaded_program =
                    ProgramCacheEntry::new_builtin(0, builtint.name.len(), builtint.entrypoint);
                self.accounts
                    .programs_cache
                    .replenish(builtint.program_id, Arc::new(loaded_program));
                self.accounts.add_builtin_account(
                    builtint.program_id,
                    crate::utils::create_loadable_account_for_test(builtint.name),
                );
            }
        });

        let compute_budget = self.compute_budget.unwrap_or_default();
        let program_runtime_v1 = create_program_runtime_environment_v1(
            &self.feature_set.runtime_features(),
            &compute_budget.to_budget(),
            false,
            false,
        )
        .unwrap();

        let program_runtime_v2 =
            create_program_runtime_environment_v2(&compute_budget.to_budget(), true);

        self.accounts.programs_cache.environments.program_runtime_v1 = Arc::new(program_runtime_v1);
        self.accounts.programs_cache.environments.program_runtime_v2 = Arc::new(program_runtime_v2);
    }

    /// Changes the default builtins.
    //
    // Use `with_feature_set` beforehand to change change what builtins are added.
    pub fn with_builtins(mut self) -> Self {
        self.set_builtins();
        self
    }

    #[cfg_attr(feature = "nodejs-internal", qualifiers(pub))]
    fn set_lamports(&mut self, lamports: u64) {
        self.accounts.add_account_no_checks(
            Keypair::try_from(self.airdrop_kp.as_slice())
                .unwrap()
                .pubkey(),
            AccountSharedData::new(lamports, 0, &system_program::id()),
        );
    }

    /// Changes the initial lamports in LiteSVM's airdrop account.
    pub fn with_lamports(mut self, lamports: u64) -> Self {
        self.set_lamports(lamports);
        self
    }

    #[cfg_attr(feature = "nodejs-internal", qualifiers(pub))]
    fn set_default_programs(&mut self) {
        load_default_programs(self);
    }

    /// Includes the standard SPL programs.
    pub fn with_default_programs(mut self) -> Self {
        self.set_default_programs();
        self
    }

    #[cfg_attr(feature = "nodejs-internal", qualifiers(pub))]
    fn set_transaction_history(&mut self, capacity: usize) {
        self.history.set_capacity(capacity);
    }

    /// Changes the capacity of the transaction history.
    /// Set this to 0 to disable transaction history and allow duplicate transactions.
    pub fn with_transaction_history(mut self, capacity: usize) -> Self {
        self.set_transaction_history(capacity);
        self
    }

    #[cfg_attr(feature = "nodejs-internal", qualifiers(pub))]
    fn set_log_bytes_limit(&mut self, limit: Option<usize>) {
        self.log_bytes_limit = limit;
    }

    pub fn with_log_bytes_limit(mut self, limit: Option<usize>) -> Self {
        self.set_log_bytes_limit(limit);
        self
    }

    #[cfg_attr(feature = "nodejs-internal", qualifiers(pub))]
    fn set_precompiles(&mut self) {
        load_precompiles(self);
    }

    /// Adds the standard precompiles to the VM.
    //
    // Use `with_feature_set` beforehand to change change what precompiles are added.
    pub fn with_precompiles(mut self) -> Self {
        self.set_precompiles();
        self
    }

    /// Returns minimum balance required to make an account with specified data length rent exempt.
    pub fn minimum_balance_for_rent_exemption(&self, data_len: usize) -> u64 {
        1.max(
            self.accounts
                .sysvar_cache
                .get_rent()
                .unwrap_or_default()
                .minimum_balance(data_len),
        )
    }

    /// Returns all information associated with the account of the provided pubkey.
    pub fn get_account(&self, pubkey: &Pubkey) -> Option<Account> {
        self.accounts.get_account(pubkey).map(Into::into)
    }

    /// Sets all information associated with the account of the provided pubkey.
    pub fn set_account(&mut self, pubkey: Pubkey, data: Account) -> Result<(), LiteSVMError> {
        self.accounts.add_account(pubkey, data.into())
    }

    /// Gets the balance of the provided account pubkey.
    pub fn get_balance(&self, pubkey: &Pubkey) -> Option<u64> {
        self.accounts.get_account(pubkey).map(|x| x.lamports())
    }

    /// Gets the latest blockhash.
    pub fn latest_blockhash(&self) -> Hash {
        self.latest_blockhash
    }

    /// Sets the sysvar to the test environment.
    pub fn set_sysvar<T>(&mut self, sysvar: &T)
    where
        T: Sysvar + SysvarId,
    {
        let mut account = AccountSharedData::new(1, T::size_of(), &solana_sdk_ids::sysvar::id());
        account.serialize_data(sysvar).unwrap();
        self.accounts.add_account(T::id(), account).unwrap();
    }

    /// Gets a sysvar from the test environment.
    pub fn get_sysvar<T>(&self) -> T
    where
        T: Sysvar + SysvarId,
    {
        bincode::deserialize(self.accounts.get_account(&T::id()).unwrap().data()).unwrap()
    }

    /// Gets a transaction from the transaction history.
    pub fn get_transaction(&self, signature: &Signature) -> Option<&TransactionResult> {
        self.history.get_transaction(signature)
    }

    /// Airdrops the account with the lamports specified.
    pub fn airdrop(&mut self, pubkey: &Pubkey, lamports: u64) -> TransactionResult {
        let payer = Keypair::try_from(self.airdrop_kp.as_slice()).unwrap();
        let tx = VersionedTransaction::try_new(
            VersionedMessage::Legacy(Message::new_with_blockhash(
                &[solana_system_interface::instruction::transfer(
                    &payer.pubkey(),
                    pubkey,
                    lamports,
                )],
                Some(&payer.pubkey()),
                &self.latest_blockhash,
            )),
            &[payer],
        )
        .unwrap();

        self.send_transaction(tx)
    }

    /// Adds a builtin program to the test environment.
    pub fn add_builtin(&mut self, program_id: Pubkey, entrypoint: BuiltinFunctionWithContext) {
        let builtin = ProgramCacheEntry::new_builtin(
            self.accounts
                .sysvar_cache
                .get_clock()
                .unwrap_or_default()
                .slot,
            1,
            entrypoint,
        );

        self.accounts
            .programs_cache
            .replenish(program_id, Arc::new(builtin));

        let mut account = AccountSharedData::new(0, 1, &bpf_loader::id());
        account.set_executable(true);
        self.accounts.add_account(program_id, account).unwrap();
    }

    /// Adds an SBF program to the test environment from the file specified.
    pub fn add_program_from_file(
        &mut self,
        program_id: impl Into<Pubkey>,
        path: impl AsRef<Path>,
    ) -> Result<(), LiteSVMError> {
        let bytes = std::fs::read(path)?;
        self.add_program(program_id, &bytes)?;
        Ok(())
    }

    /// Adds am SBF program to the test environment.
    pub fn add_program(
        &mut self,
        program_id: impl Into<Pubkey>,
        program_bytes: &[u8],
    ) -> Result<(), LiteSVMError> {
        let program_id = program_id.into();
        let program_len = program_bytes.len();
        let lamports = self.minimum_balance_for_rent_exemption(program_len);
        let mut account = AccountSharedData::new(lamports, program_len, &bpf_loader::id());
        account.set_executable(true);
        account.set_data_from_slice(program_bytes);
        let current_slot = self
            .accounts
            .sysvar_cache
            .get_clock()
            .unwrap_or_default()
            .slot;
        let mut loaded_program = solana_bpf_loader_program::load_program_from_bytes(
            None,
            &mut LoadProgramMetrics::default(),
            account.data(),
            account.owner(),
            account.data().len(),
            current_slot,
            self.accounts
                .programs_cache
                .environments
                .program_runtime_v1
                .clone(),
            false,
        )
        .unwrap_or_default();
        loaded_program.effective_slot = current_slot;
        self.accounts.add_account(program_id, account)?;
        self.accounts
            .programs_cache
            .replenish(program_id, Arc::new(loaded_program));
        Ok(())
    }

    fn create_transaction_context(
        &self,
        compute_budget: ComputeBudget,
        accounts: Vec<(Pubkey, AccountSharedData)>,
    ) -> TransactionContext {
        TransactionContext::new(
            accounts,
            self.get_sysvar(),
            compute_budget.max_instruction_stack_depth,
            compute_budget.max_instruction_trace_length,
        )
    }

    fn sanitize_transaction_no_verify_inner(
        &self,
        tx: VersionedTransaction,
    ) -> Result<SanitizedTransaction, TransactionError> {
        let res = SanitizedTransaction::try_create(
            tx,
            MessageHash::Compute,
            Some(false),
            &self.accounts,
            &ReservedAccountKeys::empty_key_set(),
        );
        res.inspect_err(|_| {
            log::error!("Transaction sanitization failed");
        })
    }

    fn sanitize_transaction_no_verify(
        &self,
        tx: VersionedTransaction,
    ) -> Result<SanitizedTransaction, ExecutionResult> {
        self.sanitize_transaction_no_verify_inner(tx)
            .map_err(|err| ExecutionResult {
                tx_result: Err(err),
                ..Default::default()
            })
    }

    fn sanitize_transaction(
        &self,
        tx: VersionedTransaction,
    ) -> Result<SanitizedTransaction, ExecutionResult> {
        self.sanitize_transaction_inner(tx)
            .map_err(|err| ExecutionResult {
                tx_result: Err(err),
                ..Default::default()
            })
    }

    fn sanitize_transaction_inner(
        &self,
        tx: VersionedTransaction,
    ) -> Result<SanitizedTransaction, TransactionError> {
        let tx = self.sanitize_transaction_no_verify_inner(tx)?;

        tx.verify()?;

        Ok(tx)
    }

    fn process_transaction(
        &self,
        tx: &SanitizedTransaction,
        compute_budget_limits: ComputeBudgetLimits,
        log_collector: Rc<RefCell<LogCollector>>,
    ) -> (
        Result<(), TransactionError>,
        u64,
        Option<TransactionContext>,
        u64,
        Option<Pubkey>,
    ) {
        let compute_budget = self.compute_budget.unwrap_or_else(|| ComputeBudget {
            compute_unit_limit: u64::from(compute_budget_limits.compute_unit_limit),
            heap_size: compute_budget_limits.updated_heap_bytes,
            ..ComputeBudget::default()
        });
        let blockhash = tx.message().recent_blockhash();
        //reload program cache
        let mut program_cache_for_tx_batch = self.accounts.programs_cache.clone();
        let mut accumulated_consume_units = 0;
        let message = tx.message();
        let account_keys = message.account_keys();
        let instruction_accounts = message
            .instructions()
            .iter()
            .flat_map(|instruction| &instruction.accounts)
            .unique()
            .collect::<Vec<&u8>>();
        let fee = solana_fee::calculate_fee(
            message,
            false,
            self.fee_structure.lamports_per_signature,
            0,
            FeeFeatures::from(&self.feature_set),
        );
        let mut validated_fee_payer = false;
        let mut payer_key = None;
        let maybe_accounts = account_keys
            .iter()
            .enumerate()
            .map(|(i, key)| {
                let mut account_found = true;
                let account = if solana_sdk_ids::sysvar::instructions::check_id(key) {
                    construct_instructions_account(message)
                } else {
                    let instruction_account = u8::try_from(i)
                        .map(|i| instruction_accounts.contains(&&i))
                        .unwrap_or(false);
                    let mut account = if !instruction_account
                        && !message.is_writable(i)
                        && self.accounts.programs_cache.find(key).is_some()
                    {
                        // Optimization to skip loading of accounts which are only used as
                        // programs in top-level instructions and not passed as instruction accounts.
                        self.accounts.get_account(key).unwrap()
                    } else {
                        self.accounts.get_account(key).unwrap_or_else(|| {
                            account_found = false;
                            let mut default_account = AccountSharedData::default();
                            default_account.set_rent_epoch(0);
                            default_account
                        })
                    };
                    if !validated_fee_payer
                        && (!message.is_invoked(i) || message.is_instruction_account(i))
                    {
                        validate_fee_payer(
                            key,
                            &mut account,
                            i as IndexOfAccount,
                            &self.accounts.sysvar_cache.get_rent().unwrap(),
                            fee,
                        )?;
                        validated_fee_payer = true;
                        payer_key = Some(*key);
                    }
                    account
                };

                Ok((*key, account))
            })
            .collect::<solana_transaction_error::TransactionResult<Vec<_>>>();
        let mut accounts = match maybe_accounts {
            Ok(accs) => accs,
            Err(e) => {
                return (Err(e), accumulated_consume_units, None, fee, payer_key);
            }
        };
        if !validated_fee_payer {
            error!("Failed to validate fee payer");
            return (
                Err(TransactionError::AccountNotFound),
                accumulated_consume_units,
                None,
                fee,
                payer_key,
            );
        }
        let builtins_start_index = accounts.len();
        let maybe_program_indices = tx
            .message()
            .instructions()
            .iter()
            .map(|c| {
                let mut account_indices: Vec<u16> = Vec::with_capacity(2);
                let program_index = c.program_id_index as usize;
                // This may never error, because the transaction is sanitized
                let (program_id, program_account) = accounts.get(program_index).unwrap();
                if native_loader::check_id(program_id) {
                    return Ok(account_indices);
                }
                if !program_account.executable() {
                    error!("Program account {program_id} is not executable.");
                    return Err(TransactionError::InvalidProgramForExecution);
                }
                account_indices.insert(0, program_index as IndexOfAccount);

                let owner_id = program_account.owner();
                if native_loader::check_id(owner_id) {
                    return Ok(account_indices);
                }
                if !accounts
                    .get(builtins_start_index..)
                    .ok_or(TransactionError::ProgramAccountNotFound)?
                    .iter()
                    .any(|(key, _)| key == owner_id)
                {
                    let owner_account = self.get_account(owner_id).unwrap();
                    if !native_loader::check_id(owner_account.owner()) {
                        error!(
                            "Owner account {owner_id} is not owned by the native loader program."
                        );
                        return Err(TransactionError::InvalidProgramForExecution);
                    }
                    if !owner_account.executable {
                        error!("Owner account {owner_id} is not executable");
                        return Err(TransactionError::InvalidProgramForExecution);
                    }
                    accounts.push((*owner_id, owner_account.into()));
                }
                Ok(account_indices)
            })
            .collect::<Result<Vec<Vec<u16>>, TransactionError>>();
        match maybe_program_indices {
            Ok(program_indices) => {
                let mut context = self.create_transaction_context(compute_budget, accounts);
<<<<<<< HEAD

                let tx_lite_coverage = || {
                    if self.lite_coverage.is_some() {
                        Some(tx.clone())
                    } else {
                        None
                    }
                };

=======
                let feature_set = self.feature_set.runtime_features();
                let mut invoke_context = InvokeContext::new(
                    &mut context,
                    &mut program_cache_for_tx_batch,
                    EnvironmentConfig::new(
                        *blockhash,
                        self.fee_structure.lamports_per_signature,
                        self,
                        &feature_set,
                        &self.accounts.sysvar_cache,
                    ),
                    Some(log_collector),
                    compute_budget.to_budget(),
                    SVMTransactionExecutionCost::default(),
                );
>>>>>>> 903ecceb
                let mut tx_result = process_message(
                    tx.message(),
                    &program_indices,
                    &mut invoke_context,
                    &mut ExecuteTimings::default(),
                    &mut accumulated_consume_units,
                )
                .map(|_| ());

                if let Some(tx_copy) = tx_lite_coverage() {
                    self.send_transaction_lite_coverage(tx_copy);
                }

                if let Err(err) = self.check_accounts_rent(tx, &context) {
                    tx_result = Err(err);
                };

                (
                    tx_result,
                    accumulated_consume_units,
                    Some(context),
                    fee,
                    payer_key,
                )
            }
            Err(e) => (Err(e), accumulated_consume_units, None, fee, payer_key),
        }
    }

    fn send_transaction_lite_coverage(&self, tx: SanitizedTransaction) {
        if let Some(lite_coverage) = self.lite_coverage.as_ref() {
            // Sync Sysvars
            self.sync_sysvars_with_lite_coverage();
            // Sync Accounts
            let tx_accounts = self.collect_accounts_for_lite_coverage(&tx);

            let _ = lite_coverage.send_transaction(tx.to_versioned_transaction(), &tx_accounts);
        }
    }

    fn sync_sysvars_with_lite_coverage(&self) {
        if let Some(lite_coverage) = self.lite_coverage.as_ref() {
            let pt_context = lite_coverage.get_program_test_context();
            if let Some(ctx) = &*pt_context {
                let clock_sysvar = self.get_sysvar::<Clock>();
                ctx.set_sysvar(&clock_sysvar);

                let epoch_schedule_sysvar = self.get_sysvar::<EpochSchedule>();
                ctx.set_sysvar(&epoch_schedule_sysvar);

                #[allow(deprecated)]
                let fees_sysvar = self.get_sysvar::<Fees>();
                ctx.set_sysvar(&fees_sysvar);

                let rent_sysvar = self.get_sysvar::<Rent>();
                ctx.set_sysvar(&rent_sysvar);

                let epoch_rewards_sysvar = self.get_sysvar::<EpochRewards>();
                ctx.set_sysvar(&epoch_rewards_sysvar);

                #[allow(deprecated)]
                let recent_blockhashes_sysvar = self.get_sysvar::<RecentBlockhashes>();
                ctx.set_sysvar(&recent_blockhashes_sysvar);

                let slot_hashed_sysvar = self.get_sysvar::<SlotHashes>();
                ctx.set_sysvar(&slot_hashed_sysvar);

                let slot_history_sysvar = self.get_sysvar::<SlotHistory>();
                ctx.set_sysvar(&slot_history_sysvar);

                let stake_history_sysvar = self.get_sysvar::<StakeHistory>();
                ctx.set_sysvar(&stake_history_sysvar);

                let last_restart_slot_sysvar = self.get_sysvar::<LastRestartSlot>();
                ctx.set_sysvar(&last_restart_slot_sysvar);
            }
        }
    }

    fn collect_accounts_for_lite_coverage(
        &self,
        tx: &SanitizedTransaction,
    ) -> Vec<(Pubkey, AccountSharedData)> {
        let account_keys = tx.message().static_account_keys();
        let mut tx_accounts: Vec<(Pubkey, AccountSharedData)> =
            Vec::with_capacity(account_keys.len());
        for account_key in account_keys {
            let account = self.get_account(account_key);
            if let Some(account) = account {
                if !account.executable() {
                    tx_accounts.push((*account_key, account.into()));
                }
            }
        }
        tx_accounts
    }
    fn check_accounts_rent(
        &self,
        tx: &SanitizedTransaction,
        context: &TransactionContext,
    ) -> Result<(), TransactionError> {
        let rent = self.accounts.sysvar_cache.get_rent().unwrap_or_default();
        let message = tx.message();
        for index in 0..message.account_keys().len() {
            if message.is_writable(index) {
                let account = context
                    .accounts()
                    .try_borrow(index as IndexOfAccount)
                    .map_err(|err| TransactionError::InstructionError(index as u8, err))?;

                let pubkey = context
                    .get_key_of_account_at_index(index as IndexOfAccount)
                    .map_err(|err| TransactionError::InstructionError(index as u8, err))?;

                if !account.data().is_empty() {
                    let post_rent_state = get_account_rent_state(&rent, &account);
                    let pre_rent_state = get_account_rent_state(
                        &rent,
                        &self.accounts.get_account(pubkey).unwrap_or_default(),
                    );

                    check_rent_state_with_account(
                        &pre_rent_state,
                        &post_rent_state,
                        pubkey,
                        index as IndexOfAccount,
                    )?;
                }
            }
        }
        Ok(())
    }

    fn execute_transaction_no_verify(
        &mut self,
        tx: VersionedTransaction,
        log_collector: Rc<RefCell<LogCollector>>,
    ) -> ExecutionResult {
        map_sanitize_result(self.sanitize_transaction_no_verify(tx), |s_tx| {
            self.execute_sanitized_transaction(s_tx, log_collector)
        })
    }

    fn execute_transaction(
        &mut self,
        tx: VersionedTransaction,
        log_collector: Rc<RefCell<LogCollector>>,
    ) -> ExecutionResult {
        map_sanitize_result(self.sanitize_transaction(tx), |s_tx| {
            self.execute_sanitized_transaction(s_tx, log_collector)
        })
    }

    fn execute_sanitized_transaction(
        &mut self,
        sanitized_tx: SanitizedTransaction,
        log_collector: Rc<RefCell<LogCollector>>,
    ) -> ExecutionResult {
        let CheckAndProcessTransactionSuccess {
            core:
                CheckAndProcessTransactionSuccessCore {
                    result,
                    compute_units_consumed,
                    context,
                },
            fee,
            payer_key,
        } = match self.check_and_process_transaction(&sanitized_tx, log_collector) {
            Ok(value) => value,
            Err(value) => return value,
        };
        if let Some(ctx) = context {
            let tx_result = self.check_tx_result(result, payer_key, fee);
            execution_result_if_context(sanitized_tx, ctx, tx_result, compute_units_consumed)
        } else {
            ExecutionResult::result_and_compute_units(result, compute_units_consumed)
        }
    }

    fn execute_sanitized_transaction_readonly(
        &self,
        sanitized_tx: SanitizedTransaction,
        log_collector: Rc<RefCell<LogCollector>>,
    ) -> ExecutionResult {
        let CheckAndProcessTransactionSuccess {
            core:
                CheckAndProcessTransactionSuccessCore {
                    result,
                    compute_units_consumed,
                    context,
                },
            ..
        } = match self.check_and_process_transaction(&sanitized_tx, log_collector) {
            Ok(value) => value,
            Err(value) => return value,
        };
        if let Some(ctx) = context {
            execution_result_if_context(sanitized_tx, ctx, result, compute_units_consumed)
        } else {
            ExecutionResult::result_and_compute_units(result, compute_units_consumed)
        }
    }

    fn check_tx_result(
        &mut self,
        result: Result<(), TransactionError>,
        payer_key: Option<Pubkey>,
        fee: u64,
    ) -> Result<(), TransactionError> {
        if result.is_ok() {
            result
        } else if let Some(payer) = payer_key {
            self.accounts.withdraw(&payer, fee).and(result)
        } else {
            result
        }
    }

    fn check_and_process_transaction(
        &self,
        sanitized_tx: &SanitizedTransaction,
        log_collector: Rc<RefCell<LogCollector>>,
    ) -> Result<CheckAndProcessTransactionSuccess, ExecutionResult> {
        self.maybe_blockhash_check(sanitized_tx)?;
        let compute_budget_limits = get_compute_budget_limits(sanitized_tx, &self.feature_set)?;
        self.maybe_history_check(sanitized_tx)?;
        let (result, compute_units_consumed, context, fee, payer_key) =
            self.process_transaction(sanitized_tx, compute_budget_limits, log_collector);
        Ok(CheckAndProcessTransactionSuccess {
            core: {
                CheckAndProcessTransactionSuccessCore {
                    result,
                    compute_units_consumed,
                    context,
                }
            },
            fee,
            payer_key,
        })
    }

    fn maybe_history_check(
        &self,
        sanitized_tx: &SanitizedTransaction,
    ) -> Result<(), ExecutionResult> {
        if self.history.check_transaction(sanitized_tx.signature()) {
            return Err(ExecutionResult {
                tx_result: Err(TransactionError::AlreadyProcessed),
                ..Default::default()
            });
        }
        Ok(())
    }

    fn maybe_blockhash_check(
        &self,
        sanitized_tx: &SanitizedTransaction,
    ) -> Result<(), ExecutionResult> {
        if self.blockhash_check {
            self.check_transaction_age(sanitized_tx)?;
        }
        Ok(())
    }

    fn execute_transaction_readonly(
        &self,
        tx: VersionedTransaction,
        log_collector: Rc<RefCell<LogCollector>>,
    ) -> ExecutionResult {
        map_sanitize_result(self.sanitize_transaction(tx), |s_tx| {
            self.execute_sanitized_transaction_readonly(s_tx, log_collector)
        })
    }

    fn execute_transaction_no_verify_readonly(
        &self,
        tx: VersionedTransaction,
        log_collector: Rc<RefCell<LogCollector>>,
    ) -> ExecutionResult {
        map_sanitize_result(self.sanitize_transaction_no_verify(tx), |s_tx| {
            self.execute_sanitized_transaction_readonly(s_tx, log_collector)
        })
    }

    /// Attach programs for obtaining code coverage.
    pub fn with_coverage(
        &mut self,
        programs: Vec<NativeProgram>,
        additional_programs: Vec<AdditionalProgram>,
        payer: Keypair,
    ) -> LiteCoverageError<()> {
        self.lite_coverage = Some(LiteCoverage::new(programs, additional_programs, payer)?);
        Ok(())
    }

    /// Submits a signed transaction.
    pub fn send_transaction(&mut self, tx: impl Into<VersionedTransaction>) -> TransactionResult {
        let log_collector = LogCollector {
            bytes_limit: self.log_bytes_limit,
            ..Default::default()
        };
        let log_collector = Rc::new(RefCell::new(log_collector));
        let vtx: VersionedTransaction = tx.into();
        let ExecutionResult {
            post_accounts,
            tx_result,
            signature,
            compute_units_consumed,
            inner_instructions,
            return_data,
            included,
        } = if self.sigverify {
            self.execute_transaction(vtx, log_collector.clone())
        } else {
            self.execute_transaction_no_verify(vtx, log_collector.clone())
        };
        let Ok(logs) = Rc::try_unwrap(log_collector).map(|lc| lc.into_inner().messages) else {
            unreachable!("Log collector should not be used after send_transaction returns")
        };
        let meta = TransactionMetadata {
            logs,
            inner_instructions,
            compute_units_consumed,
            return_data,
            signature,
        };

        if let Err(tx_err) = tx_result {
            let err = TransactionResult::Err(FailedTransactionMetadata { err: tx_err, meta });
            if included {
                self.history.add_new_transaction(signature, err.clone());
            }
            err
        } else {
            self.history
                .add_new_transaction(signature, Ok(meta.clone()));
            self.accounts
                .sync_accounts(post_accounts)
                .expect("It shouldn't be possible to write invalid sysvars in send_transaction.");

            TransactionResult::Ok(meta)
        }
    }

    /// Simulates a transaction.
    pub fn simulate_transaction(
        &self,
        tx: impl Into<VersionedTransaction>,
    ) -> Result<SimulatedTransactionInfo, FailedTransactionMetadata> {
        let log_collector = LogCollector {
            bytes_limit: self.log_bytes_limit,
            ..Default::default()
        };
        let log_collector = Rc::new(RefCell::new(log_collector));
        let ExecutionResult {
            post_accounts,
            tx_result,
            signature,
            compute_units_consumed,
            inner_instructions,
            return_data,
            ..
        } = if self.sigverify {
            self.execute_transaction_readonly(tx.into(), log_collector.clone())
        } else {
            self.execute_transaction_no_verify_readonly(tx.into(), log_collector.clone())
        };
        let Ok(logs) = Rc::try_unwrap(log_collector).map(|lc| lc.into_inner().messages) else {
            unreachable!("Log collector should not be used after simulate_transaction returns")
        };
        let meta = TransactionMetadata {
            signature,
            logs,
            inner_instructions,
            compute_units_consumed,
            return_data,
        };

        if let Err(tx_err) = tx_result {
            Err(FailedTransactionMetadata { err: tx_err, meta })
        } else {
            Ok(SimulatedTransactionInfo {
                meta,
                post_accounts,
            })
        }
    }

    /// Expires the current blockhash.
    pub fn expire_blockhash(&mut self) {
        self.latest_blockhash = create_blockhash(&self.latest_blockhash.to_bytes());
        #[allow(deprecated)]
        self.set_sysvar(&RecentBlockhashes::from_iter([IterItem(
            0,
            &self.latest_blockhash,
            self.fee_structure.lamports_per_signature,
        )]));
    }

    /// Warps the clock to the specified slot.
    pub fn warp_to_slot(&mut self, slot: u64) {
        let mut clock = self.get_sysvar::<Clock>();
        clock.slot = slot;
        self.set_sysvar(&clock);
    }

    /// Gets the current compute budget.
    pub fn get_compute_budget(&self) -> Option<ComputeBudget> {
        self.compute_budget
    }

    pub fn get_sigverify(&self) -> bool {
        self.sigverify
    }

    #[cfg(feature = "internal-test")]
    pub fn get_feature_set(&self) -> Arc<FeatureSet> {
        self.feature_set.clone()
    }

    fn check_transaction_age(&self, tx: &SanitizedTransaction) -> Result<(), ExecutionResult> {
        self.check_transaction_age_inner(tx)
            .map_err(|e| ExecutionResult {
                tx_result: Err(e),
                ..Default::default()
            })
    }

    fn check_transaction_age_inner(
        &self,
        tx: &SanitizedTransaction,
    ) -> solana_transaction_error::TransactionResult<()> {
        let recent_blockhash = tx.message().recent_blockhash();
        if recent_blockhash == &self.latest_blockhash
            || self.check_transaction_for_nonce(
                tx,
                &DurableNonce::from_blockhash(&self.latest_blockhash),
            )
        {
            Ok(())
        } else {
            log::error!(
                "Blockhash {} not found. Expected blockhash {}",
                recent_blockhash,
                self.latest_blockhash
            );
            Err(TransactionError::BlockhashNotFound)
        }
    }

    fn check_message_for_nonce(&self, message: &SanitizedMessage) -> bool {
        message
            .get_durable_nonce()
            .and_then(|nonce_address| self.accounts.get_account(nonce_address))
            .and_then(|nonce_account| {
                solana_nonce_account::verify_nonce_account(
                    &nonce_account,
                    message.recent_blockhash(),
                )
            })
            .is_some_and(|nonce_data| {
                message
                    .get_ix_signers(NONCED_TX_MARKER_IX_INDEX as usize)
                    .any(|signer| signer == &nonce_data.authority)
            })
    }

    fn check_transaction_for_nonce(
        &self,
        tx: &SanitizedTransaction,
        next_durable_nonce: &DurableNonce,
    ) -> bool {
        let nonce_is_advanceable = tx.message().recent_blockhash() != next_durable_nonce.as_hash();
        nonce_is_advanceable && self.check_message_for_nonce(tx.message())
    }
}

struct CheckAndProcessTransactionSuccessCore {
    result: Result<(), TransactionError>,
    compute_units_consumed: u64,
    context: Option<TransactionContext>,
}

struct CheckAndProcessTransactionSuccess {
    core: CheckAndProcessTransactionSuccessCore,
    fee: u64,
    payer_key: Option<Pubkey>,
}

fn execution_result_if_context(
    sanitized_tx: SanitizedTransaction,
    ctx: TransactionContext,
    result: Result<(), TransactionError>,
    compute_units_consumed: u64,
) -> ExecutionResult {
    let (signature, return_data, inner_instructions, post_accounts) =
        execute_tx_helper(sanitized_tx, ctx);
    ExecutionResult {
        tx_result: result,
        signature,
        post_accounts,
        inner_instructions,
        compute_units_consumed,
        return_data,
        included: true,
    }
}

fn execute_tx_helper(
    sanitized_tx: SanitizedTransaction,
    ctx: TransactionContext,
) -> (
    Signature,
    solana_transaction_context::TransactionReturnData,
    InnerInstructionsList,
    Vec<(Pubkey, AccountSharedData)>,
) {
    let signature = sanitized_tx.signature().to_owned();
    let inner_instructions = inner_instructions_list_from_instruction_trace(&ctx);
    let ExecutionRecord {
        accounts,
        return_data,
        touched_account_count: _,
        accounts_resize_delta: _,
    } = ctx.into();
    let msg = sanitized_tx.message();
    let post_accounts = accounts
        .into_iter()
        .enumerate()
        .filter_map(|(idx, pair)| msg.is_writable(idx).then_some(pair))
        .collect();
    (signature, return_data, inner_instructions, post_accounts)
}

fn get_compute_budget_limits(
    sanitized_tx: &SanitizedTransaction,
    feature_set: &FeatureSet,
) -> Result<ComputeBudgetLimits, ExecutionResult> {
    process_compute_budget_instructions(
        SVMMessage::program_instructions_iter(sanitized_tx),
        feature_set,
    )
    .map_err(|e| ExecutionResult {
        tx_result: Err(e),
        ..Default::default()
    })
}

/// Lighter version of the one in the solana-svm crate.
///
/// Check whether the payer_account is capable of paying the fee. The
/// side effect is to subtract the fee amount from the payer_account
/// balance of lamports. If the payer_acount is not able to pay the
/// fee a specific error is returned.
fn validate_fee_payer(
    payer_address: &Pubkey,
    payer_account: &mut AccountSharedData,
    payer_index: IndexOfAccount,
    rent: &Rent,
    fee: u64,
) -> solana_transaction_error::TransactionResult<()> {
    if payer_account.lamports() == 0 {
        error!("Payer account {payer_address} not found.");
        return Err(TransactionError::AccountNotFound);
    }
    let system_account_kind = get_system_account_kind(payer_account).ok_or_else(|| {
        error!("Payer account {payer_address} is not a system account");
        TransactionError::InvalidAccountForFee
    })?;
    let min_balance = match system_account_kind {
        SystemAccountKind::System => 0,
        SystemAccountKind::Nonce => {
            // Should we ever allow a fees charge to zero a nonce account's
            // balance. The state MUST be set to uninitialized in that case
            rent.minimum_balance(solana_nonce::state::State::size())
        }
    };

    let payer_lamports = payer_account.lamports();

    payer_lamports
        .checked_sub(min_balance)
        .and_then(|v| v.checked_sub(fee))
        .ok_or_else(|| {
            error!(
                "Payer account {payer_address} has insufficient lamports for fee. Payer lamports: \
                {payer_lamports} min_balance: {min_balance} fee: {fee}"
            );
            TransactionError::InsufficientFundsForFee
        })?;

    let payer_pre_rent_state = get_account_rent_state(rent, payer_account);
    // we already checked above if we have sufficient balance so this should never error.
    payer_account.checked_sub_lamports(fee).unwrap();

    let payer_post_rent_state = get_account_rent_state(rent, payer_account);
    check_rent_state_with_account(
        &payer_pre_rent_state,
        &payer_post_rent_state,
        payer_address,
        payer_index,
    )
}

fn map_sanitize_result<F>(
    res: Result<SanitizedTransaction, ExecutionResult>,
    op: F,
) -> ExecutionResult
where
    F: FnOnce(SanitizedTransaction) -> ExecutionResult,
{
    match res {
        Ok(s_tx) => op(s_tx),
        Err(e) => e,
    }
}<|MERGE_RESOLUTION|>--- conflicted
+++ resolved
@@ -932,7 +932,6 @@
         match maybe_program_indices {
             Ok(program_indices) => {
                 let mut context = self.create_transaction_context(compute_budget, accounts);
-<<<<<<< HEAD
 
                 let tx_lite_coverage = || {
                     if self.lite_coverage.is_some() {
@@ -942,7 +941,6 @@
                     }
                 };
 
-=======
                 let feature_set = self.feature_set.runtime_features();
                 let mut invoke_context = InvokeContext::new(
                     &mut context,
@@ -958,7 +956,7 @@
                     compute_budget.to_budget(),
                     SVMTransactionExecutionCost::default(),
                 );
->>>>>>> 903ecceb
+
                 let mut tx_result = process_message(
                     tx.message(),
                     &program_indices,
